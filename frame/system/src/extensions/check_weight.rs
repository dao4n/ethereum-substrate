// This file is part of Substrate.

// Copyright (C) 2017-2020 Parity Technologies (UK) Ltd.
// SPDX-License-Identifier: Apache-2.0

// Licensed under the Apache License, Version 2.0 (the "License");
// you may not use this file except in compliance with the License.
// You may obtain a copy of the License at
//
// 	http://www.apache.org/licenses/LICENSE-2.0
//
// Unless required by applicable law or agreed to in writing, software
// distributed under the License is distributed on an "AS IS" BASIS,
// WITHOUT WARRANTIES OR CONDITIONS OF ANY KIND, either express or implied.
// See the License for the specific language governing permissions and
// limitations under the License.

use crate::{Config, Module};
use codec::{Encode, Decode};
use sp_runtime::{
	traits::{SignedExtension, DispatchInfoOf, Dispatchable, PostDispatchInfoOf, Printable},
	transaction_validity::{
		ValidTransaction, TransactionValidityError, InvalidTransaction, TransactionValidity,
		TransactionPriority,
	},
	DispatchResult,
};
use frame_support::{
	traits::{Get},
	weights::{PostDispatchInfo, DispatchInfo, DispatchClass, priority::FrameTransactionPriority},
	StorageValue,
};

/// Block resource (weight) limit check.
#[derive(Encode, Decode, Clone, Eq, PartialEq, Default)]
pub struct CheckWeight<T: Config + Send + Sync>(sp_std::marker::PhantomData<T>);

impl<T: Config + Send + Sync> CheckWeight<T> where
	T::Call: Dispatchable<Info=DispatchInfo, PostInfo=PostDispatchInfo>
{
	/// Checks if the current extrinsic does not exceed the maximum weight a single extrinsic
	/// with given `DispatchClass` can have.
	fn check_extrinsic_weight(
		info: &DispatchInfoOf<T::Call>,
	) -> Result<(), TransactionValidityError> {
		let max = T::BlockWeights::get().get(info.class).max_extrinsic;
		match max {
			Some(max) if info.weight > max => {
				Err(InvalidTransaction::ExhaustsResources.into())
			},
			_ => Ok(()),
		}
	}

	/// Checks if the current extrinsic can fit into the block with respect to block weight limits.
	///
	/// Upon successes, it returns the new block weight as a `Result`.
	fn check_block_weight(
		info: &DispatchInfoOf<T::Call>,
	) -> Result<crate::ConsumedWeight, TransactionValidityError> {
		let maximum_weight = T::BlockWeights::get();
		let mut all_weight = Module::<T>::block_weight();
		let extrinsic_weight = info.weight.saturating_add(maximum_weight.get(info.class).base_extrinsic);

		if let Some(max) = maximum_weight.get(info.class).max_total {
			all_weight.checked_add(extrinsic_weight, info.class)
				.map_err(|_| InvalidTransaction::ExhaustsResources)?;
			let per_class = *all_weight.get(info.class);

			// Class allowance exceeded
			if per_class > max {
				return Err(InvalidTransaction::ExhaustsResources.into());
			}

			// Total block weight exceeded.
			if all_weight.total() > maximum_weight.max_block {
				// Check if we can use reserved pool though.
				match maximum_weight.get(info.class).reserved {
					Some(reserved) if per_class > reserved => {
						return Err(InvalidTransaction::ExhaustsResources.into());
					}
					_ => {},
				}
			}
		} else {
			all_weight.add(extrinsic_weight, info.class);
		}

		Ok(all_weight)
	}

	/// Checks if the current extrinsic can fit into the block with respect to block length limits.
	///
	/// Upon successes, it returns the new block length as a `Result`.
	fn check_block_length(
		info: &DispatchInfoOf<T::Call>,
		len: usize,
	) -> Result<u32, TransactionValidityError> {
		let length_limit = T::BlockLength::get();
		let current_len = Module::<T>::all_extrinsics_len();
		let added_len = len as u32;
		let next_len = current_len.saturating_add(added_len);
		if next_len > *length_limit.max.get(info.class) {
			Err(InvalidTransaction::ExhaustsResources.into())
		} else {
			Ok(next_len)
		}
	}

	/// Get the priority of an extrinsic denoted by `info`.
	///
	/// Operational transaction will be given a fixed initial amount to be fairly distinguished from
	/// the normal ones.
	fn get_priority(info: &DispatchInfoOf<T::Call>) -> TransactionPriority {
		match info.class {
			// Normal transaction.
			DispatchClass::Normal =>
				FrameTransactionPriority::Normal(info.weight.into()).into(),
			// Don't use up the whole priority space, to allow things like `tip` to be taken into
			// account as well.
			DispatchClass::Operational =>
				FrameTransactionPriority::Operational(info.weight.into()).into(),
			// Mandatory extrinsics are only for inherents; never transactions.
			DispatchClass::Mandatory => TransactionPriority::min_value(),
		}
	}

	/// Creates new `SignedExtension` to check weight of the extrinsic.
	pub fn new() -> Self {
		Self(Default::default())
	}

	/// Do the pre-dispatch checks. This can be applied to both signed and unsigned.
	///
	/// It checks and notes the new weight and length.
	pub fn do_pre_dispatch(
		info: &DispatchInfoOf<T::Call>,
		len: usize,
	) -> Result<(), TransactionValidityError> {
		let next_len = Self::check_block_length(info, len)?;
		let next_weight = Self::check_block_weight(info)?;
		Self::check_extrinsic_weight(info)?;

		crate::AllExtrinsicsLen::put(next_len);
		crate::BlockWeight::put(next_weight);
		Ok(())
	}

	/// Do the validate checks. This can be applied to both signed and unsigned.
	///
	/// It only checks that the block weight and length limit will not exceed.
	pub fn do_validate(
		info: &DispatchInfoOf<T::Call>,
		len: usize,
	) -> TransactionValidity {
		// ignore the next length. If they return `Ok`, then it is below the limit.
		let _ = Self::check_block_length(info, len)?;
		// during validation we skip block limit check. Since the `validate_transaction`
		// call runs on an empty block anyway, by this we prevent `on_initialize` weight
		// consumption from causing false negatives.
		Self::check_extrinsic_weight(info)?;

		Ok(ValidTransaction { priority: Self::get_priority(info), ..Default::default() })
	}
}

impl<T: Config + Send + Sync> SignedExtension for CheckWeight<T> where
	T::Call: Dispatchable<Info=DispatchInfo, PostInfo=PostDispatchInfo>
{
	type AccountId = T::AccountId;
	type Call = T::Call;
	type AdditionalSigned = ();
	type Pre = ();
	const IDENTIFIER: &'static str = "CheckWeight";

	fn additional_signed(&self) -> sp_std::result::Result<(), TransactionValidityError> { Ok(()) }

	fn pre_dispatch(
		self,
		_who: &Self::AccountId,
		_call: &Self::Call,
		info: &DispatchInfoOf<Self::Call>,
		len: usize,
	) -> Result<(), TransactionValidityError> {
		if info.class == DispatchClass::Mandatory {
			Err(InvalidTransaction::MandatoryDispatch)?
		}
		Self::do_pre_dispatch(info, len)
	}

	fn validate(
		&self,
		_who: &Self::AccountId,
		_call: &Self::Call,
		info: &DispatchInfoOf<Self::Call>,
		len: usize,
	) -> TransactionValidity {
		if info.class == DispatchClass::Mandatory {
			Err(InvalidTransaction::MandatoryDispatch)?
		}
		Self::do_validate(info, len)
	}

	fn pre_dispatch_unsigned(
		_call: &Self::Call,
		info: &DispatchInfoOf<Self::Call>,
		len: usize,
	) -> Result<(), TransactionValidityError> {
		Self::do_pre_dispatch(info, len)
	}

	fn validate_unsigned(
		_call: &Self::Call,
		info: &DispatchInfoOf<Self::Call>,
		len: usize,
	) -> TransactionValidity {
		Self::do_validate(info, len)
	}

	fn post_dispatch(
		_pre: Self::Pre,
		info: &DispatchInfoOf<Self::Call>,
		post_info: &PostDispatchInfoOf<Self::Call>,
		_len: usize,
		result: &DispatchResult,
	) -> Result<(), TransactionValidityError> {
		// Since mandatory dispatched do not get validated for being overweight, we are sensitive
		// to them actually being useful. Block producers are thus not allowed to include mandatory
		// extrinsics that result in error.
		if let (DispatchClass::Mandatory, Err(e)) = (info.class, result) {
			"Bad mandatory".print();
			e.print();

			Err(InvalidTransaction::BadMandatory)?
		}

		let unspent = post_info.calc_unspent(info);
		if unspent > 0 {
			crate::BlockWeight::mutate(|current_weight| {
				current_weight.sub(unspent, info.class);
			})
		}

		Ok(())
	}
}

impl<T: Config + Send + Sync> sp_std::fmt::Debug for CheckWeight<T> {
	#[cfg(feature = "std")]
	fn fmt(&self, f: &mut sp_std::fmt::Formatter) -> sp_std::fmt::Result {
		write!(f, "CheckWeight")
	}

	#[cfg(not(feature = "std"))]
	fn fmt(&self, _: &mut sp_std::fmt::Formatter) -> sp_std::fmt::Result {
		Ok(())
	}
}

#[cfg(test)]
mod tests {
	use super::*;
	use crate::{BlockWeight, AllExtrinsicsLen};
	use crate::mock::{Test, CALL, new_test_ext, System};
	use sp_std::marker::PhantomData;
	use frame_support::{assert_ok, assert_noop};
	use frame_support::weights::{Weight, Pays};

	fn block_weights() -> crate::limits::BlockWeights {
		<Test as crate::Trait>::BlockWeights::get()
	}

	fn normal_weight_limit() -> Weight {
<<<<<<< HEAD
		block_weights().get(DispatchClass::Normal).max_total
			.unwrap_or_else(|| block_weights().max_block)
	}

	fn block_weight_limit() -> Weight {
		block_weights().max_block
	}

	fn normal_length_limit() -> u32 {
		*<Test as Trait>::BlockLength::get().max.get(DispatchClass::Normal)
=======
		<Test as Config>::AvailableBlockRatio::get() * <Test as Config>::MaximumBlockWeight::get()
	}

	fn normal_length_limit() -> u32 {
		<Test as Config>::AvailableBlockRatio::get() * <Test as Config>::MaximumBlockLength::get()
>>>>>>> e4ae38b0
	}

	#[test]
	fn mandatory_extrinsic_doesnt_care_about_limits() {
		fn check(call: impl FnOnce(&DispatchInfo, usize)) {
			new_test_ext().execute_with(|| {
				let max = DispatchInfo {
					weight: Weight::max_value(),
					class: DispatchClass::Mandatory,
					..Default::default()
				};
				let len = 0_usize;

				call(&max, len);
			});
		}

		check(|max, len| {
			assert_ok!(CheckWeight::<Test>::do_pre_dispatch(max, len));
			assert_eq!(System::block_weight().total(), Weight::max_value());
<<<<<<< HEAD
			assert!(System::block_weight().total() > block_weight_limit());
=======
			assert!(System::block_weight().total() > <Test as Config>::MaximumBlockWeight::get());
>>>>>>> e4ae38b0
		});
		check(|max, len| {
			assert_ok!(CheckWeight::<Test>::do_validate(max, len));
		});
	}

	#[test]
	fn normal_extrinsic_limited_by_maximum_extrinsic_weight() {
		new_test_ext().execute_with(|| {
			let max = DispatchInfo {
<<<<<<< HEAD
				weight: block_weights().get(DispatchClass::Normal).max_extrinsic.unwrap() + 1,
=======
				weight: <Test as Config>::MaximumExtrinsicWeight::get() + 1,
>>>>>>> e4ae38b0
				class: DispatchClass::Normal,
				..Default::default()
			};
			let len = 0_usize;

			assert_noop!(
				CheckWeight::<Test>::do_validate(&max, len),
				InvalidTransaction::ExhaustsResources
			);
		});
	}

	#[test]
	fn operational_extrinsic_limited_by_operational_space_limit() {
		new_test_ext().execute_with(|| {
<<<<<<< HEAD
			let weights = block_weights();
			let operational_limit = weights.get(DispatchClass::Operational).max_total
				.unwrap_or_else(|| weights.max_block);
			let base_weight = weights.get(DispatchClass::Normal).base_extrinsic;
=======
			let operational_limit = CheckWeight::<Test>::get_dispatch_limit_ratio(
				DispatchClass::Operational
			) * <Test as Config>::MaximumBlockWeight::get();
			let base_weight = <Test as Config>::ExtrinsicBaseWeight::get();
			let block_base = <Test as Config>::BlockExecutionWeight::get();
>>>>>>> e4ae38b0

			let weight = operational_limit - base_weight;
			let okay = DispatchInfo {
				weight,
				class: DispatchClass::Operational,
				..Default::default()
			};
			let max = DispatchInfo {
				weight: weight + 1,
				class: DispatchClass::Operational,
				..Default::default()
			};
			let len = 0_usize;

			assert_eq!(
				CheckWeight::<Test>::do_validate(&okay, len),
				Ok(ValidTransaction {
					priority: CheckWeight::<Test>::get_priority(&okay),
					..Default::default()
				})
			);
			assert_noop!(
				CheckWeight::<Test>::do_validate(&max, len),
				InvalidTransaction::ExhaustsResources
			);
		});
	}

	#[test]
	fn register_extra_weight_unchecked_doesnt_care_about_limits() {
		new_test_ext().execute_with(|| {
			System::register_extra_weight_unchecked(Weight::max_value(), DispatchClass::Normal);
			assert_eq!(System::block_weight().total(), Weight::max_value());
<<<<<<< HEAD
			assert!(System::block_weight().total() > block_weight_limit());
=======
			assert!(System::block_weight().total() > <Test as Config>::MaximumBlockWeight::get());
>>>>>>> e4ae38b0
		});
	}

	#[test]
	fn full_block_with_normal_and_operational() {
		new_test_ext().execute_with(|| {
			// Max block is 1024
			// Max normal is 768 (75%)
			// 10 is taken for block execution weight
			// So normal extrinsic can be 758 weight (-5 for base extrinsic weight)
			// And Operational can be 256 to produce a full block (-5 for base)
			let max_normal = DispatchInfo { weight: 753, ..Default::default() };
			let rest_operational = DispatchInfo { weight: 251, class: DispatchClass::Operational, ..Default::default() };

			let len = 0_usize;

			assert_ok!(CheckWeight::<Test>::do_pre_dispatch(&max_normal, len));
			assert_eq!(System::block_weight().total(), 768);
			assert_ok!(CheckWeight::<Test>::do_pre_dispatch(&rest_operational, len));
<<<<<<< HEAD
			assert_eq!(block_weight_limit(), 1024);
			assert_eq!(System::block_weight().total(), block_weight_limit());
=======
			assert_eq!(<Test as Config>::MaximumBlockWeight::get(), 1024);
			assert_eq!(System::block_weight().total(), <Test as Config>::MaximumBlockWeight::get());
>>>>>>> e4ae38b0
			// Checking single extrinsic should not take current block weight into account.
			assert_eq!(CheckWeight::<Test>::check_extrinsic_weight(&rest_operational), Ok(()));
		});
	}

	#[test]
	fn dispatch_order_does_not_effect_weight_logic() {
		new_test_ext().execute_with(|| {
			// We switch the order of `full_block_with_normal_and_operational`
			let max_normal = DispatchInfo { weight: 753, ..Default::default() };
			let rest_operational = DispatchInfo { weight: 251, class: DispatchClass::Operational, ..Default::default() };

			let len = 0_usize;

			assert_ok!(CheckWeight::<Test>::do_pre_dispatch(&rest_operational, len));
			// Extra 15 here from block execution + base extrinsic weight
			assert_eq!(System::block_weight().total(), 266);
			assert_ok!(CheckWeight::<Test>::do_pre_dispatch(&max_normal, len));
<<<<<<< HEAD
			assert_eq!(block_weight_limit(), 1024);
			assert_eq!(System::block_weight().total(), block_weight_limit());
=======
			assert_eq!(<Test as Config>::MaximumBlockWeight::get(), 1024);
			assert_eq!(System::block_weight().total(), <Test as Config>::MaximumBlockWeight::get());
>>>>>>> e4ae38b0
		});
	}

	#[test]
	fn operational_works_on_full_block() {
		new_test_ext().execute_with(|| {
			// An on_initialize takes up the whole block! (Every time!)
			System::register_extra_weight_unchecked(Weight::max_value(), DispatchClass::Mandatory);
			let dispatch_normal = DispatchInfo { weight: 251, class: DispatchClass::Normal, ..Default::default() };
			let dispatch_operational = DispatchInfo { weight: 251, class: DispatchClass::Operational, ..Default::default() };
			let len = 0_usize;

			assert_noop!(
				CheckWeight::<Test>::do_pre_dispatch(&dispatch_normal, len),
				InvalidTransaction::ExhaustsResources
			);
			// Thank goodness we can still do an operational transaction to possibly save the blockchain.
			assert_ok!(CheckWeight::<Test>::do_pre_dispatch(&dispatch_operational, len));
			// Not too much though
			assert_noop!(
				CheckWeight::<Test>::do_pre_dispatch(&dispatch_operational, len),
				InvalidTransaction::ExhaustsResources
			);
			// Even with full block, validity of single transaction should be correct.
			assert_eq!(CheckWeight::<Test>::check_extrinsic_weight(&dispatch_operational), Ok(()));
		});
	}

	#[test]
	fn signed_ext_check_weight_works_operational_tx() {
		new_test_ext().execute_with(|| {
			let normal = DispatchInfo { weight: 100, ..Default::default() };
			let op = DispatchInfo { weight: 100, class: DispatchClass::Operational, pays_fee: Pays::Yes };
			let len = 0_usize;
			let normal_limit = normal_weight_limit();

			// given almost full block
			BlockWeight::mutate(|current_weight| {
				current_weight.set(normal_limit, DispatchClass::Normal)
			});
			// will not fit.
			assert!(CheckWeight::<Test>(PhantomData).pre_dispatch(&1, CALL, &normal, len).is_err());
			// will fit.
			assert!(CheckWeight::<Test>(PhantomData).pre_dispatch(&1, CALL, &op, len).is_ok());

			// likewise for length limit.
			let len = 100_usize;
			AllExtrinsicsLen::put(normal_length_limit());
			assert!(CheckWeight::<Test>(PhantomData).pre_dispatch(&1, CALL, &normal, len).is_err());
			assert!(CheckWeight::<Test>(PhantomData).pre_dispatch(&1, CALL, &op, len).is_ok());
		})
	}

	#[test]
	fn signed_ext_check_weight_works() {
		new_test_ext().execute_with(|| {
			let normal = DispatchInfo { weight: 100, class: DispatchClass::Normal, pays_fee: Pays::Yes };
			let op = DispatchInfo { weight: 100, class: DispatchClass::Operational, pays_fee: Pays::Yes };
			let len = 0_usize;

			let priority = CheckWeight::<Test>(PhantomData)
				.validate(&1, CALL, &normal, len)
				.unwrap()
				.priority;
			assert_eq!(priority, 100);

			let priority = CheckWeight::<Test>(PhantomData)
				.validate(&1, CALL, &op, len)
				.unwrap()
				.priority;
			assert_eq!(priority, frame_support::weights::priority::LIMIT + 100);
		})
	}

	#[test]
	fn signed_ext_check_weight_block_size_works() {
		new_test_ext().execute_with(|| {
			let normal = DispatchInfo::default();
			let normal_limit = normal_weight_limit() as usize;
			let reset_check_weight = |tx, s, f| {
				AllExtrinsicsLen::put(0);
				let r = CheckWeight::<Test>(PhantomData).pre_dispatch(&1, CALL, tx, s);
				if f { assert!(r.is_err()) } else { assert!(r.is_ok()) }
			};

			reset_check_weight(&normal, normal_limit - 1, false);
			reset_check_weight(&normal, normal_limit, false);
			reset_check_weight(&normal, normal_limit + 1, true);

			// Operational ones don't have this limit.
			let op = DispatchInfo { weight: 0, class: DispatchClass::Operational, pays_fee: Pays::Yes };
			reset_check_weight(&op, normal_limit, false);
			reset_check_weight(&op, normal_limit + 100, false);
			reset_check_weight(&op, 1024, false);
			reset_check_weight(&op, 1025, true);
		})
	}


	#[test]
	fn signed_ext_check_weight_works_normal_tx() {
		new_test_ext().execute_with(|| {
			let normal_limit = normal_weight_limit();
			let small = DispatchInfo { weight: 100, ..Default::default() };
			let base_extrinsic = block_weights().get(DispatchClass::Normal).base_extrinsic;
			let medium = DispatchInfo {
<<<<<<< HEAD
				weight: normal_limit - base_extrinsic,
				..Default::default()
			};
			let big = DispatchInfo {
				weight: normal_limit - base_extrinsic + 1,
=======
				weight: normal_limit - <Test as Config>::ExtrinsicBaseWeight::get(),
				..Default::default()
			};
			let big = DispatchInfo {
				weight: normal_limit - <Test as Config>::ExtrinsicBaseWeight::get() + 1,
>>>>>>> e4ae38b0
				..Default::default()
			};
			let len = 0_usize;

			let reset_check_weight = |i, f, s| {
				BlockWeight::mutate(|current_weight| {
					current_weight.set(s, DispatchClass::Normal)
				});
				let r = CheckWeight::<Test>(PhantomData).pre_dispatch(&1, CALL, i, len);
				if f { assert!(r.is_err()) } else { assert!(r.is_ok()) }
			};

			reset_check_weight(&small, false, 0);
			reset_check_weight(&medium, false, 0);
			reset_check_weight(&big, true, 1);
		})
	}

	#[test]
	fn signed_ext_check_weight_refund_works() {
		new_test_ext().execute_with(|| {
			// This is half of the max block weight
			let info = DispatchInfo { weight: 512, ..Default::default() };
			let post_info = PostDispatchInfo {
				actual_weight: Some(128),
				pays_fee: Default::default(),
			};
			let len = 0_usize;
			let base_extrinsic = block_weights().get(DispatchClass::Normal).base_extrinsic;

			// We allow 75% for normal transaction, so we put 25% - extrinsic base weight
			BlockWeight::mutate(|current_weight| {
<<<<<<< HEAD
				current_weight.set(0, DispatchClass::Mandatory);
				current_weight.set(256 - base_extrinsic, DispatchClass::Normal);
=======
				current_weight.put(256 - <Test as Config>::ExtrinsicBaseWeight::get(), DispatchClass::Normal)
>>>>>>> e4ae38b0
			});

			let pre = CheckWeight::<Test>(PhantomData).pre_dispatch(&1, CALL, &info, len).unwrap();
			assert_eq!(BlockWeight::get().total(), info.weight + 256);

			assert!(
				CheckWeight::<Test>::post_dispatch(pre, &info, &post_info, len, &Ok(()))
				.is_ok()
			);
			assert_eq!(
				BlockWeight::get().total(),
				post_info.actual_weight.unwrap() + 256,
			);
		})
	}

	#[test]
	fn signed_ext_check_weight_actual_weight_higher_than_max_is_capped() {
		new_test_ext().execute_with(|| {
			let info = DispatchInfo { weight: 512, ..Default::default() };
			let post_info = PostDispatchInfo {
				actual_weight: Some(700),
				pays_fee: Default::default(),
			};
			let len = 0_usize;

			BlockWeight::mutate(|current_weight| {
				current_weight.set(0, DispatchClass::Mandatory);
				current_weight.set(128, DispatchClass::Normal);
			});

			let pre = CheckWeight::<Test>(PhantomData).pre_dispatch(&1, CALL, &info, len).unwrap();
			assert_eq!(
				BlockWeight::get().total(),
<<<<<<< HEAD
				info.weight + 128 + block_weights().get(DispatchClass::Normal).base_extrinsic,
=======
				info.weight + 128 + <Test as Config>::ExtrinsicBaseWeight::get(),
>>>>>>> e4ae38b0
			);

			assert!(
				CheckWeight::<Test>::post_dispatch(pre, &info, &post_info, len, &Ok(()))
				.is_ok()
			);
			assert_eq!(
				BlockWeight::get().total(),
<<<<<<< HEAD
				info.weight + 128 + block_weights().get(DispatchClass::Normal).base_extrinsic,
=======
				info.weight + 128 + <Test as Config>::ExtrinsicBaseWeight::get(),
>>>>>>> e4ae38b0
			);
		})
	}

	#[test]
	fn zero_weight_extrinsic_still_has_base_weight() {
		new_test_ext().execute_with(|| {
			let weights = block_weights();
			let free = DispatchInfo { weight: 0, ..Default::default() };
			let len = 0_usize;

<<<<<<< HEAD
			// Initial weight from `weights.base_block`
			assert_eq!(
				System::block_weight().total(),
				weights.base_block
			);
=======
			// Initial weight from `BlockExecutionWeight`
			assert_eq!(System::block_weight().total(), <Test as Config>::BlockExecutionWeight::get());
>>>>>>> e4ae38b0
			let r = CheckWeight::<Test>(PhantomData).pre_dispatch(&1, CALL, &free, len);
			assert!(r.is_ok());
			assert_eq!(
				System::block_weight().total(),
<<<<<<< HEAD
				weights.get(DispatchClass::Normal).base_extrinsic + weights.base_block
=======
				<Test as Config>::ExtrinsicBaseWeight::get() + <Test as Config>::BlockExecutionWeight::get()
>>>>>>> e4ae38b0
			);
		})
	}

	#[test]
	fn normal_and_mandatory_tracked_separately() {
		new_test_ext().execute_with(|| {
			// Max block is 1024
			// Max normal is 768 (75%)
			// Max mandatory is unlimited
			let max_normal = DispatchInfo { weight: 753, ..Default::default() };
			let mandatory = DispatchInfo { weight: 1019, class: DispatchClass::Mandatory, ..Default::default() };

			let len = 0_usize;

			assert_ok!(CheckWeight::<Test>::do_pre_dispatch(&max_normal, len));
			assert_eq!(System::block_weight().total(), 768);
			assert_ok!(CheckWeight::<Test>::do_pre_dispatch(&mandatory, len));
			assert_eq!(block_weight_limit(), 1024);
			assert_eq!(System::block_weight().total(), 1024 + 758);
			assert_eq!(CheckWeight::<Test>::check_extrinsic_weight(&mandatory), Ok(()));
		});
	}
}<|MERGE_RESOLUTION|>--- conflicted
+++ resolved
@@ -267,11 +267,10 @@
 	use frame_support::weights::{Weight, Pays};
 
 	fn block_weights() -> crate::limits::BlockWeights {
-		<Test as crate::Trait>::BlockWeights::get()
+		<Test as crate::Config>::BlockWeights::get()
 	}
 
 	fn normal_weight_limit() -> Weight {
-<<<<<<< HEAD
 		block_weights().get(DispatchClass::Normal).max_total
 			.unwrap_or_else(|| block_weights().max_block)
 	}
@@ -281,14 +280,7 @@
 	}
 
 	fn normal_length_limit() -> u32 {
-		*<Test as Trait>::BlockLength::get().max.get(DispatchClass::Normal)
-=======
-		<Test as Config>::AvailableBlockRatio::get() * <Test as Config>::MaximumBlockWeight::get()
-	}
-
-	fn normal_length_limit() -> u32 {
-		<Test as Config>::AvailableBlockRatio::get() * <Test as Config>::MaximumBlockLength::get()
->>>>>>> e4ae38b0
+		*<Test as Config>::BlockLength::get().max.get(DispatchClass::Normal)
 	}
 
 	#[test]
@@ -309,11 +301,7 @@
 		check(|max, len| {
 			assert_ok!(CheckWeight::<Test>::do_pre_dispatch(max, len));
 			assert_eq!(System::block_weight().total(), Weight::max_value());
-<<<<<<< HEAD
 			assert!(System::block_weight().total() > block_weight_limit());
-=======
-			assert!(System::block_weight().total() > <Test as Config>::MaximumBlockWeight::get());
->>>>>>> e4ae38b0
 		});
 		check(|max, len| {
 			assert_ok!(CheckWeight::<Test>::do_validate(max, len));
@@ -324,11 +312,7 @@
 	fn normal_extrinsic_limited_by_maximum_extrinsic_weight() {
 		new_test_ext().execute_with(|| {
 			let max = DispatchInfo {
-<<<<<<< HEAD
 				weight: block_weights().get(DispatchClass::Normal).max_extrinsic.unwrap() + 1,
-=======
-				weight: <Test as Config>::MaximumExtrinsicWeight::get() + 1,
->>>>>>> e4ae38b0
 				class: DispatchClass::Normal,
 				..Default::default()
 			};
@@ -344,18 +328,10 @@
 	#[test]
 	fn operational_extrinsic_limited_by_operational_space_limit() {
 		new_test_ext().execute_with(|| {
-<<<<<<< HEAD
 			let weights = block_weights();
 			let operational_limit = weights.get(DispatchClass::Operational).max_total
 				.unwrap_or_else(|| weights.max_block);
 			let base_weight = weights.get(DispatchClass::Normal).base_extrinsic;
-=======
-			let operational_limit = CheckWeight::<Test>::get_dispatch_limit_ratio(
-				DispatchClass::Operational
-			) * <Test as Config>::MaximumBlockWeight::get();
-			let base_weight = <Test as Config>::ExtrinsicBaseWeight::get();
-			let block_base = <Test as Config>::BlockExecutionWeight::get();
->>>>>>> e4ae38b0
 
 			let weight = operational_limit - base_weight;
 			let okay = DispatchInfo {
@@ -389,11 +365,7 @@
 		new_test_ext().execute_with(|| {
 			System::register_extra_weight_unchecked(Weight::max_value(), DispatchClass::Normal);
 			assert_eq!(System::block_weight().total(), Weight::max_value());
-<<<<<<< HEAD
 			assert!(System::block_weight().total() > block_weight_limit());
-=======
-			assert!(System::block_weight().total() > <Test as Config>::MaximumBlockWeight::get());
->>>>>>> e4ae38b0
 		});
 	}
 
@@ -413,13 +385,8 @@
 			assert_ok!(CheckWeight::<Test>::do_pre_dispatch(&max_normal, len));
 			assert_eq!(System::block_weight().total(), 768);
 			assert_ok!(CheckWeight::<Test>::do_pre_dispatch(&rest_operational, len));
-<<<<<<< HEAD
 			assert_eq!(block_weight_limit(), 1024);
 			assert_eq!(System::block_weight().total(), block_weight_limit());
-=======
-			assert_eq!(<Test as Config>::MaximumBlockWeight::get(), 1024);
-			assert_eq!(System::block_weight().total(), <Test as Config>::MaximumBlockWeight::get());
->>>>>>> e4ae38b0
 			// Checking single extrinsic should not take current block weight into account.
 			assert_eq!(CheckWeight::<Test>::check_extrinsic_weight(&rest_operational), Ok(()));
 		});
@@ -438,13 +405,8 @@
 			// Extra 15 here from block execution + base extrinsic weight
 			assert_eq!(System::block_weight().total(), 266);
 			assert_ok!(CheckWeight::<Test>::do_pre_dispatch(&max_normal, len));
-<<<<<<< HEAD
 			assert_eq!(block_weight_limit(), 1024);
 			assert_eq!(System::block_weight().total(), block_weight_limit());
-=======
-			assert_eq!(<Test as Config>::MaximumBlockWeight::get(), 1024);
-			assert_eq!(System::block_weight().total(), <Test as Config>::MaximumBlockWeight::get());
->>>>>>> e4ae38b0
 		});
 	}
 
@@ -551,19 +513,11 @@
 			let small = DispatchInfo { weight: 100, ..Default::default() };
 			let base_extrinsic = block_weights().get(DispatchClass::Normal).base_extrinsic;
 			let medium = DispatchInfo {
-<<<<<<< HEAD
 				weight: normal_limit - base_extrinsic,
 				..Default::default()
 			};
 			let big = DispatchInfo {
 				weight: normal_limit - base_extrinsic + 1,
-=======
-				weight: normal_limit - <Test as Config>::ExtrinsicBaseWeight::get(),
-				..Default::default()
-			};
-			let big = DispatchInfo {
-				weight: normal_limit - <Test as Config>::ExtrinsicBaseWeight::get() + 1,
->>>>>>> e4ae38b0
 				..Default::default()
 			};
 			let len = 0_usize;
@@ -596,12 +550,8 @@
 
 			// We allow 75% for normal transaction, so we put 25% - extrinsic base weight
 			BlockWeight::mutate(|current_weight| {
-<<<<<<< HEAD
 				current_weight.set(0, DispatchClass::Mandatory);
 				current_weight.set(256 - base_extrinsic, DispatchClass::Normal);
-=======
-				current_weight.put(256 - <Test as Config>::ExtrinsicBaseWeight::get(), DispatchClass::Normal)
->>>>>>> e4ae38b0
 			});
 
 			let pre = CheckWeight::<Test>(PhantomData).pre_dispatch(&1, CALL, &info, len).unwrap();
@@ -636,11 +586,7 @@
 			let pre = CheckWeight::<Test>(PhantomData).pre_dispatch(&1, CALL, &info, len).unwrap();
 			assert_eq!(
 				BlockWeight::get().total(),
-<<<<<<< HEAD
 				info.weight + 128 + block_weights().get(DispatchClass::Normal).base_extrinsic,
-=======
-				info.weight + 128 + <Test as Config>::ExtrinsicBaseWeight::get(),
->>>>>>> e4ae38b0
 			);
 
 			assert!(
@@ -649,11 +595,7 @@
 			);
 			assert_eq!(
 				BlockWeight::get().total(),
-<<<<<<< HEAD
 				info.weight + 128 + block_weights().get(DispatchClass::Normal).base_extrinsic,
-=======
-				info.weight + 128 + <Test as Config>::ExtrinsicBaseWeight::get(),
->>>>>>> e4ae38b0
 			);
 		})
 	}
@@ -665,25 +607,16 @@
 			let free = DispatchInfo { weight: 0, ..Default::default() };
 			let len = 0_usize;
 
-<<<<<<< HEAD
 			// Initial weight from `weights.base_block`
 			assert_eq!(
 				System::block_weight().total(),
 				weights.base_block
 			);
-=======
-			// Initial weight from `BlockExecutionWeight`
-			assert_eq!(System::block_weight().total(), <Test as Config>::BlockExecutionWeight::get());
->>>>>>> e4ae38b0
 			let r = CheckWeight::<Test>(PhantomData).pre_dispatch(&1, CALL, &free, len);
 			assert!(r.is_ok());
 			assert_eq!(
 				System::block_weight().total(),
-<<<<<<< HEAD
 				weights.get(DispatchClass::Normal).base_extrinsic + weights.base_block
-=======
-				<Test as Config>::ExtrinsicBaseWeight::get() + <Test as Config>::BlockExecutionWeight::get()
->>>>>>> e4ae38b0
 			);
 		})
 	}
