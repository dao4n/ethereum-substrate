--- conflicted
+++ resolved
@@ -19,17 +19,10 @@
 
 use crate::*;
 use frame_support::{
-<<<<<<< HEAD
-	assert_ok, impl_outer_origin, parameter_types, impl_outer_dispatch, impl_outer_event,
-	StorageValue, StorageMap, StorageDoubleMap, IterableStorageMap,
-	traits::{Currency, Get, FindAuthor, OnFinalize, OnInitialize},
-	weights::constants::RocksDbWeight,
-=======
 	assert_ok, impl_outer_dispatch, impl_outer_event, impl_outer_origin, parameter_types,
 	traits::{Currency, FindAuthor, Get, OnFinalize, OnInitialize},
 	weights::{constants::RocksDbWeight, Weight},
 	IterableStorageMap, StorageDoubleMap, StorageMap, StorageValue,
->>>>>>> 11ace4ef
 };
 use sp_core::H256;
 use sp_io;
@@ -189,14 +182,10 @@
 
 parameter_types! {
 	pub const BlockHashCount: u64 = 250;
-<<<<<<< HEAD
 	pub BlockWeights: frame_system::limits::BlockWeights =
-		frame_system::limits::BlockWeights::simple_max(1024);
-=======
-	pub const MaximumBlockWeight: Weight = frame_support::weights::constants::WEIGHT_PER_SECOND * 2;
-	pub const MaximumBlockLength: u32 = 2 * 1024;
-	pub const AvailableBlockRatio: Perbill = Perbill::one();
->>>>>>> 11ace4ef
+		frame_system::limits::BlockWeights::simple_max(
+			frame_support::weights::constants::WEIGHT_PER_SECOND * 2
+		);
 	pub const MaxLocks: u32 = 1024;
 }
 impl frame_system::Trait for Test {
