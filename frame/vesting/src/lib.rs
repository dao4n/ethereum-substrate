--- conflicted
+++ resolved
@@ -391,12 +391,7 @@
 	use super::*;
 
 	use frame_support::{
-<<<<<<< HEAD
 		assert_ok, assert_noop, impl_outer_origin, parameter_types,
-		traits::Get
-=======
-		assert_ok, assert_noop, impl_outer_origin, parameter_types, weights::Weight,
->>>>>>> 1ec8a7f5
 	};
 	use sp_core::H256;
 	use sp_runtime::{
