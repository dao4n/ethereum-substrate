// This file is part of Substrate.

// Copyright (C) 2017-2020 Parity Technologies (UK) Ltd.
// SPDX-License-Identifier: Apache-2.0

// Licensed under the Apache License, Version 2.0 (the "License");
// you may not use this file except in compliance with the License.
// You may obtain a copy of the License at
//
// 	http://www.apache.org/licenses/LICENSE-2.0
//
// Unless required by applicable law or agreed to in writing, software
// distributed under the License is distributed on an "AS IS" BASIS,
// WITHOUT WARRANTIES OR CONDITIONS OF ANY KIND, either express or implied.
// See the License for the specific language governing permissions and
// limitations under the License.

//! # Assets Module
//!
//! A simple, secure module for dealing with fungible assets.
//!
//! ## Overview
//!
//! The Assets module provides functionality for asset management of fungible asset classes
//! with a fixed supply, including:
//!
//! * Asset Issuance (Minting)
//! * Asset Transferal
//! * Asset Freezing
//! * Asset Destruction (Burning)
//!
//! To use it in your runtime, you need to implement the assets [`Config`](./trait.Config.html).
//!
//! The supported dispatchable functions are documented in the [`Call`](./enum.Call.html) enum.
//!
//! ### Terminology
//!
//! * **Admin**: An account ID uniquely privileged to be able to unfreeze (thaw) an account and it's
//!   assets, as well as forcibly transfer a particular class of assets between arbitrary accounts
//!   and reduce the balance of a particular class of assets of arbitrary accounts.
//! * **Asset issuance/minting**: The creation of a new asset, whose total supply will belong to the
//!   account that issues the asset. This is a privileged operation.
//! * **Asset transfer**: The reduction of the balance of an asset of one account with the
//!   corresponding increase in the balance of another.
//! * **Asset destruction**: The process of reduce the balance of an asset of one account. This is
//!   a privileged operation.
//! * **Fungible asset**: An asset whose units are interchangeable.
//! * **Issuer**: An account ID uniquely privileged to be able to mint a particular class of assets.
//! * **Freezer**: An account ID uniquely privileged to be able to freeze an account from
//!   transferring a particular class of assets.
//! * **Freezing**: Removing the possibility of an unpermissioned transfer of an asset from a
//!   particular account.
//! * **Non-fungible asset**: An asset for which each unit has unique characteristics.
//! * **Owner**: An account ID uniquely privileged to be able to destroy a particular asset class,
//!   or to set the Issuer, Freezer or Admin of that asset class.
//! * **Zombie**: An account which has a balance of some assets in this pallet, but no other
//!   footprint on-chain, in particular no account managed in the `frame_system` pallet.
//!
//! ### Goals
//!
//! The assets system in Substrate is designed to make the following possible:
//!
//! * Issue a new assets in a permissioned or permissionless way, if permissionless, then with a
//!   deposit required.
//! * Allow accounts to hold these assets without otherwise existing on-chain (*zombies*).
//! * Move assets between accounts.
//! * Update the asset's total supply.
//! * Allow administrative activities by specially privileged accounts including freezing account
//!   balances and minting/burning assets.
//!
//! ## Interface
//!
//! ### Permissionless Functions
//!
//! * `create`: Creates a new asset class, taking the required deposit.
//! * `transfer`: Transfer sender's assets to another account.
//!
//! ### Permissioned Functions
//!
//! * `force_create`: Creates a new asset class without taking any deposit.
//! * `force_destroy`: Destroys an asset class.
//!
//! ### Privileged Functions
//! * `destroy`: Destroys an entire asset class; called by the asset class's Owner.
//! * `mint`: Increases the asset balance of an account; called by the asset class's Issuer.
//! * `burn`: Decreases the asset balance of an account; called by the asset class's Admin.
//! * `force_transfer`: Transfers between arbitrary accounts; called by the asset class's Admin.
//! * `freeze`: Disallows further `transfer`s from an account; called by the asset class's Freezer.
//! * `thaw`: Allows further `transfer`s from an account; called by the asset class's Admin.
//! * `transfer_ownership`: Changes an asset class's Owner; called by the asset class's Owner.
//! * `set_team`: Changes an asset class's Admin, Freezer and Issuer; called by the asset class's
//!   Owner.
//!
//! Please refer to the [`Call`](./enum.Call.html) enum and its associated variants for documentation on each function.
//!
//! ### Public Functions
//! <!-- Original author of descriptions: @gavofyork -->
//!
//! * `balance` - Get the asset `id` balance of `who`.
//! * `total_supply` - Get the total supply of an asset `id`.
//!
//! Please refer to the [`Module`](./struct.Module.html) struct for details on publicly available functions.
//!
<<<<<<< HEAD
=======
//! ## Usage
//!
//! The following example shows how to use the Assets module in your runtime by exposing public functions to:
//!
//! * Issue a new fungible asset for a token distribution event (airdrop).
//! * Query the fungible asset holding balance of an account.
//! * Query the total supply of a fungible asset that has been issued.
//!
//! ### Prerequisites
//!
//! Import the Assets module and types and derive your runtime's configuration traits from the Assets module trait.
//!
//! ### Simple Code Snippet
//!
//! ```rust,ignore
//! use pallet_assets as assets;
//! use frame_support::{decl_module, dispatch, ensure};
//! use frame_system::ensure_signed;
//!
//! pub trait Config: assets::Config { }
//!
//! decl_module! {
//! 	pub struct Module<T: Config> for enum Call where origin: T::Origin {
//! 		pub fn issue_token_airdrop(origin) -> dispatch::DispatchResult {
//! 			let sender = ensure_signed(origin).map_err(|e| e.as_str())?;
//!
//! 			const ACCOUNT_ALICE: u64 = 1;
//! 			const ACCOUNT_BOB: u64 = 2;
//! 			const COUNT_AIRDROP_RECIPIENTS: u64 = 2;
//! 			const TOKENS_FIXED_SUPPLY: u64 = 100;
//!
//! 			ensure!(!COUNT_AIRDROP_RECIPIENTS.is_zero(), "Divide by zero error.");
//!
//! 			let asset_id = Self::next_asset_id();
//!
//! 			<NextAssetId<T>>::mutate(|asset_id| *asset_id += 1);
//! 			<Balances<T>>::insert((asset_id, &ACCOUNT_ALICE), TOKENS_FIXED_SUPPLY / COUNT_AIRDROP_RECIPIENTS);
//! 			<Balances<T>>::insert((asset_id, &ACCOUNT_BOB), TOKENS_FIXED_SUPPLY / COUNT_AIRDROP_RECIPIENTS);
//! 			<TotalSupply<T>>::insert(asset_id, TOKENS_FIXED_SUPPLY);
//!
//! 			Self::deposit_event(RawEvent::Issued(asset_id, sender, TOKENS_FIXED_SUPPLY));
//! 			Ok(())
//! 		}
//! 	}
//! }
//! ```
//!
//! ## Assumptions
//!
//! Below are assumptions that must be held when using this module.  If any of
//! them are violated, the behavior of this module is undefined.
//!
//! * The total count of assets should be less than
//!   `Config::AssetId::max_value()`.
//!
>>>>>>> a364e27d
//! ## Related Modules
//!
//! * [`System`](../frame_system/index.html)
//! * [`Support`](../frame_support/index.html)

// Ensure we're `no_std` when compiling for Wasm.
#![cfg_attr(not(feature = "std"), no_std)]

use sp_std::{fmt::Debug};
use sp_runtime::{RuntimeDebug, traits::{
	Member, AtLeast32BitUnsigned, Zero, StaticLookup, Saturating, CheckedSub, CheckedAdd
}};
use codec::{Encode, Decode, HasCompact};
use frame_support::{Parameter, decl_module, decl_event, decl_storage, decl_error, ensure,
	traits::{Currency, ReservableCurrency, EnsureOrigin, Get, BalanceStatus::Reserved},
	dispatch::{DispatchResult, DispatchError}, weights::Weight
};
use frame_system::ensure_signed;

#[cfg(feature = "runtime-benchmarks")]
mod benchmarking;

mod default_weight;

type BalanceOf<T> = <<T as Trait>::Currency as Currency<<T as frame_system::Trait>::AccountId>>::Balance;

/// The module configuration trait.
pub trait Config: frame_system::Config {
	/// The overarching event type.
	type Event: From<Event<Self>> + Into<<Self as frame_system::Config>::Event>;

	/// The units in which we record balances.
	type Balance: Member + Parameter + AtLeast32BitUnsigned + Default + Copy;

	/// The arithmetic type of asset identifier.
	type AssetId: Member + Parameter + Default + Copy + HasCompact;

<<<<<<< HEAD
	/// The currency mechanism.
	type Currency: ReservableCurrency<Self::AccountId>;
=======
decl_module! {
	pub struct Module<T: Config> for enum Call where origin: T::Origin {
		type Error = Error<T>;
>>>>>>> a364e27d

	/// The origin which may forcibly create or destroy an asset.
	type ForceOrigin: EnsureOrigin<Self::Origin>;

	/// The basic amount of funds that must be reserved when creating a new asset class.
	type AssetDepositBase: Get<BalanceOf<Self>>;

	/// The additional funds that must be reserved for every zombie account that an asset class
	/// supports.
	type AssetDepositPerZombie: Get<BalanceOf<Self>>;

	/// Weight information for extrinsics in this pallet.
	type WeightInfo: WeightInfo;
}

#[derive(Clone, Encode, Decode, Eq, PartialEq, RuntimeDebug)]
pub struct AssetDetails<
	Balance: Encode + Decode + Clone + Debug + Eq + PartialEq,
	AccountId: Encode + Decode + Clone + Debug + Eq + PartialEq,
	DepositBalance: Encode + Decode + Clone + Debug + Eq + PartialEq,
> {
	/// Can change `owner`, `issuer`, `freezer` and `admin` accounts.
	owner: AccountId,
	/// Can mint tokens.
	issuer: AccountId,
	/// Can thaw tokens, force transfers and burn tokens from any account.
	admin: AccountId,
	/// Can freeze tokens.
	freezer: AccountId,
	/// The total supply across all accounts.
	supply: Balance,
	/// The balance deposited for this asset.
	///
	/// This pays for the data stored here together with any virtual accounts.
	deposit: DepositBalance,
	/// The number of balance-holding accounts that this asset may have, excluding those that were
	/// created when they had a system-level ED.
	max_zombies: u32,
	/// The ED for virtual accounts.
	min_balance: Balance,
	/// The current number of zombie accounts.
	zombies: u32,
	/// The total number of accounts.
	accounts: u32,
}

#[derive(Clone, Encode, Decode, Eq, PartialEq, RuntimeDebug, Default)]
pub struct AssetBalance<
	Balance: Encode + Decode + Clone + Debug + Eq + PartialEq,
> {
	/// The balance.
	balance: Balance,
	/// Whether the account is frozen.
	is_frozen: bool,
	/// Whether the account is a zombie. If not, then it has a reference.
	is_zombie: bool,
}

decl_storage! {
	trait Store for Module<T: Trait> as Assets {
		/// Details of an asset.
		Asset: map hasher(blake2_128_concat) T::AssetId => Option<AssetDetails<
			T::Balance,
			T::AccountId,
			BalanceOf<T>,
		>>;

		/// The number of units of assets held by any given account.
		Account: double_map
			hasher(blake2_128_concat) T::AssetId,
			hasher(blake2_128_concat) T::AccountId
			=> AssetBalance<T::Balance>;
	}
}

decl_event! {
	pub enum Event<T> where
		<T as frame_system::Config>::AccountId,
		<T as Config>::Balance,
		<T as Config>::AssetId,
	{
		/// Some asset class was created. \[asset_id, creator, owner\]
		Created(AssetId, AccountId, AccountId),
		/// Some assets were issued. \[asset_id, owner, total_supply\]
		Issued(AssetId, AccountId, Balance),
		/// Some assets were transferred. \[asset_id, from, to, amount\]
		Transferred(AssetId, AccountId, AccountId, Balance),
		/// Some assets were destroyed. \[asset_id, owner, balance\]
		Burned(AssetId, AccountId, Balance),
		/// The management team changed \[asset_id, issuer, admin, freezer\]
		TeamChanged(AssetId, AccountId, AccountId, AccountId),
		/// The owner changed \[asset_id, owner\]
		OwnerChanged(AssetId, AccountId),
		/// Some assets was transferred by an admin. \[asset_id, from, to, amount\]
		ForceTransferred(AssetId, AccountId, AccountId, Balance),
		/// Some account `who` was frozen. \[asset_id, who\]
		Frozen(AssetId, AccountId),
		/// Some account `who` was thawed. \[asset_id, who\]
		Thawed(AssetId, AccountId),
		/// An asset class was destroyed.
		Destroyed(AssetId),
		/// Some asset class was force-created. \[asset_id, owner\]
		ForceCreated(AssetId, AccountId),
		/// The maximum amount of zombies allowed has changed. \[asset_id, max_zombies\]
		MaxZombiesChanged(AssetId, u32),
	}
}

decl_error! {
<<<<<<< HEAD
	pub enum Error for Module<T: Trait> {
		/// Transfer amount should be non-zero.
=======
	pub enum Error for Module<T: Config> {
		/// Transfer amount should be non-zero
>>>>>>> a364e27d
		AmountZero,
		/// Account balance must be greater than or equal to the transfer amount.
		BalanceLow,
		/// Balance should be non-zero.
		BalanceZero,
		/// The signing account has no permission to do the operation.
		NoPermission,
		/// The given asset ID is unknown.
		Unknown,
		/// The origin account is frozen.
		Frozen,
		/// The asset ID is already taken.
		InUse,
		/// Too many zombie accounts in use.
		TooManyZombies,
		/// Attempt to destroy an asset class when non-zombie, reference-bearing accounts exist.
		RefsLeft,
		/// Invalid witness data given.
		BadWitness,
		/// Minimum balance should be non-zero.
		MinBalanceZero,
		/// A mint operation lead to an overflow.
		Overflow,
	}
}

<<<<<<< HEAD
pub trait WeightInfo {
	fn create() -> Weight;
	fn force_create() -> Weight;
	fn destroy(z: u32, ) -> Weight;
	fn force_destroy(z: u32, ) -> Weight;
	fn mint() -> Weight;
	fn burn() -> Weight;
	fn transfer() -> Weight;
	fn force_transfer() -> Weight;
	fn freeze() -> Weight;
	fn thaw() -> Weight;
	fn transfer_ownership() -> Weight;
	fn set_team() -> Weight;
	fn set_max_zombies() -> Weight;
}

decl_module! {
	pub struct Module<T: Trait> for enum Call where origin: T::Origin {
		type Error = Error<T>;

		fn deposit_event() = default;

		/// Issue a new class of fungible assets from a public origin.
		///
		/// This new asset class has no assets initially.
		///
		/// The origin must be Signed and the sender must have sufficient funds free.
		///
		/// Funds of sender are reserved according to the formula:
		/// `AssetDepositBase + AssetDepositPerZombie * max_zombies`.
		///
		/// Parameters:
		/// - `id`: The identifier of the new asset. This must not be currently in use to identify
		/// an existing asset.
		/// - `owner`: The owner of this class of assets. The owner has full superuser permissions
		/// over this asset, but may later change and configure the permissions using `transfer_ownership`
		/// and `set_team`.
		/// - `max_zombies`: The total number of accounts which may hold assets in this class yet
		/// have no existential deposit.
		/// - `min_balance`: The minimum balance of this new asset that any single account must
		/// have. If an account's balance is reduced below this, then it collapses to zero.
		///
		/// Emits `Created` event when successful.
		///
		/// Weight: `O(1)`
		#[weight = T::WeightInfo::create()]
		fn create(origin,
			#[compact] id: T::AssetId,
			admin: <T::Lookup as StaticLookup>::Source,
			max_zombies: u32,
			min_balance: T::Balance,
		) {
			let owner = ensure_signed(origin)?;
			let admin = T::Lookup::lookup(admin)?;

			ensure!(!Asset::<T>::contains_key(id), Error::<T>::InUse);
			ensure!(!min_balance.is_zero(), Error::<T>::MinBalanceZero);

			let deposit = T::AssetDepositPerZombie::get()
				.saturating_mul(max_zombies.into())
			 	.saturating_add(T::AssetDepositBase::get());
			T::Currency::reserve(&owner, deposit)?;

			Asset::<T>::insert(id, AssetDetails {
				owner: owner.clone(),
				issuer: admin.clone(),
				admin: admin.clone(),
				freezer: admin.clone(),
				supply: Zero::zero(),
				deposit,
				max_zombies,
				min_balance,
				zombies: Zero::zero(),
				accounts: Zero::zero(),
			});
			Self::deposit_event(RawEvent::Created(id, owner, admin));
		}

		/// Issue a new class of fungible assets from a privileged origin.
		///
		/// This new asset class has no assets initially.
		///
		/// The origin must conform to `ForceOrigin`.
		///
		/// Unlike `create`, no funds are reserved.
		///
		/// - `id`: The identifier of the new asset. This must not be currently in use to identify
		/// an existing asset.
		/// - `owner`: The owner of this class of assets. The owner has full superuser permissions
		/// over this asset, but may later change and configure the permissions using `transfer_ownership`
		/// and `set_team`.
		/// - `max_zombies`: The total number of accounts which may hold assets in this class yet
		/// have no existential deposit.
		/// - `min_balance`: The minimum balance of this new asset that any single account must
		/// have. If an account's balance is reduced below this, then it collapses to zero.
		///
		/// Emits `ForceCreated` event when successful.
		///
		/// Weight: `O(1)`
		#[weight = T::WeightInfo::force_create()]
		fn force_create(origin,
			#[compact] id: T::AssetId,
			owner: <T::Lookup as StaticLookup>::Source,
			#[compact] max_zombies: u32,
			#[compact] min_balance: T::Balance,
		) {
			T::ForceOrigin::ensure_origin(origin)?;
			let owner = T::Lookup::lookup(owner)?;

			ensure!(!Asset::<T>::contains_key(id), Error::<T>::InUse);
			ensure!(!min_balance.is_zero(), Error::<T>::MinBalanceZero);

			Asset::<T>::insert(id, AssetDetails {
				owner: owner.clone(),
				issuer: owner.clone(),
				admin: owner.clone(),
				freezer: owner.clone(),
				supply: Zero::zero(),
				deposit: Zero::zero(),
				max_zombies,
				min_balance,
				zombies: Zero::zero(),
				accounts: Zero::zero(),
			});
			Self::deposit_event(RawEvent::ForceCreated(id, owner));
		}

		/// Destroy a class of fungible assets owned by the sender.
		///
		/// The origin must be Signed and the sender must be the owner of the asset `id`.
		///
		/// - `id`: The identifier of the asset to be destroyed. This must identify an existing
		/// asset.
		///
		/// Emits `Destroyed` event when successful.
		///
		/// Weight: `O(z)` where `z` is the number of zombie accounts.
		#[weight = T::WeightInfo::destroy(*zombies_witness)]
		fn destroy(origin,
			#[compact] id: T::AssetId,
			#[compact] zombies_witness: u32,
		) -> DispatchResult {
			let origin = ensure_signed(origin)?;

			Asset::<T>::try_mutate_exists(id, |maybe_details| {
				let details = maybe_details.take().ok_or(Error::<T>::Unknown)?;
				ensure!(details.owner == origin, Error::<T>::NoPermission);
				ensure!(details.accounts == details.zombies, Error::<T>::RefsLeft);
				ensure!(details.zombies <= zombies_witness, Error::<T>::BadWitness);
				T::Currency::unreserve(&details.owner, details.deposit);

				*maybe_details = None;
				Account::<T>::remove_prefix(&id);
				Self::deposit_event(RawEvent::Destroyed(id));
				Ok(())
			})
		}

		/// Destroy a class of fungible assets.
		///
		/// The origin must conform to `ForceOrigin`.
		///
		/// - `id`: The identifier of the asset to be destroyed. This must identify an existing
		/// asset.
		///
		/// Emits `Destroyed` event when successful.
		///
		/// Weight: `O(1)`
		#[weight = T::WeightInfo::force_destroy(*zombies_witness)]
		fn force_destroy(origin,
			#[compact] id: T::AssetId,
			#[compact] zombies_witness: u32,
		) -> DispatchResult {
			T::ForceOrigin::ensure_origin(origin)?;

			Asset::<T>::try_mutate_exists(id, |maybe_details| {
				let details = maybe_details.take().ok_or(Error::<T>::Unknown)?;
				ensure!(details.accounts == details.zombies, Error::<T>::RefsLeft);
				ensure!(details.zombies <= zombies_witness, Error::<T>::BadWitness);
				T::Currency::unreserve(&details.owner, details.deposit);

				*maybe_details = None;
				Account::<T>::remove_prefix(&id);
				Self::deposit_event(RawEvent::Destroyed(id));
				Ok(())
			})
		}

		/// Mint assets of a particular class.
		///
		/// The origin must be Signed and the sender must be the Issuer of the asset `id`.
		///
		/// - `id`: The identifier of the asset to have some amount minted.
		/// - `beneficiary`: The account to be credited with the minted assets.
		/// - `amount`: The amount of the asset to be minted.
		///
		/// Emits `Destroyed` event when successful.
		///
		/// Weight: `O(1)`
		/// Modes: Pre-existing balance of `beneficiary`; Account pre-existence of `beneficiary`.
		#[weight = T::WeightInfo::mint()]
		fn mint(origin,
			#[compact] id: T::AssetId,
			beneficiary: <T::Lookup as StaticLookup>::Source,
			#[compact] amount: T::Balance
		) -> DispatchResult {
			let origin = ensure_signed(origin)?;
			let beneficiary = T::Lookup::lookup(beneficiary)?;

			Asset::<T>::try_mutate(id, |maybe_details| {
				let details = maybe_details.as_mut().ok_or(Error::<T>::Unknown)?;

				ensure!(&origin == &details.issuer, Error::<T>::NoPermission);
				details.supply = details.supply.checked_add(&amount).ok_or(Error::<T>::Overflow)?;

				Account::<T>::try_mutate(id, &beneficiary, |t| -> DispatchResult {
					let new_balance = t.balance.saturating_add(amount);
					ensure!(new_balance >= details.min_balance, Error::<T>::BalanceLow);
					if t.balance.is_zero() {
						t.is_zombie = Self::new_account(&beneficiary, details)?;
					}
					t.balance = new_balance;
					Ok(())
				})?;
				Self::deposit_event(RawEvent::Issued(id, beneficiary, amount));
				Ok(())
			})
		}

		/// Reduce the balance of `who` by as much as possible up to `amount` assets of `id`.
		///
		/// Origin must be Signed and the sender should be the Manager of the asset `id`.
		///
		/// Bails with `BalanceZero` if the `who` is already dead.
		///
		/// - `id`: The identifier of the asset to have some amount burned.
		/// - `who`: The account to be debited from.
		/// - `amount`: The maximum amount by which `who`'s balance should be reduced.
		///
		/// Emits `Burned` with the actual amount burned. If this takes the balance to below the
		/// minimum for the asset, then the amount burned is increased to take it to zero.
		///
		/// Weight: `O(1)`
		/// Modes: Post-existence of `who`; Pre & post Zombie-status of `who`.
		#[weight = T::WeightInfo::burn()]
		fn burn(origin,
			#[compact] id: T::AssetId,
			who: <T::Lookup as StaticLookup>::Source,
			#[compact] amount: T::Balance
		) -> DispatchResult {
			let origin = ensure_signed(origin)?;
			let who = T::Lookup::lookup(who)?;

			Asset::<T>::try_mutate(id, |maybe_details| {
				let d = maybe_details.as_mut().ok_or(Error::<T>::Unknown)?;
				ensure!(&origin == &d.admin, Error::<T>::NoPermission);

				let burned = Account::<T>::try_mutate_exists(
					id,
					&who,
					|maybe_account| -> Result<T::Balance, DispatchError> {
						let mut account = maybe_account.take().ok_or(Error::<T>::BalanceZero)?;
						let mut burned = amount.min(account.balance);
						account.balance -= burned;
						*maybe_account = if account.balance < d.min_balance {
							burned += account.balance;
							Self::dead_account(&who, d, account.is_zombie);
							None
						} else {
							Some(account)
						};
						Ok(burned)
					}
				)?;

				d.supply = d.supply.saturating_sub(burned);

				Self::deposit_event(RawEvent::Burned(id, who, burned));
				Ok(())
			})
		}

		/// Move some assets from the sender account to another.
		///
		/// Origin must be Signed.
		///
		/// - `id`: The identifier of the asset to have some amount transferred.
		/// - `target`: The account to be credited.
		/// - `amount`: The amount by which the sender's balance of assets should be reduced and
		/// `target`'s balance increased. The amount actually transferred may be slightly greater in
		/// the case that the transfer would otherwise take the sender balance above zero but below
		/// the minimum balance. Must be greater than zero.
		///
		/// Emits `Transferred` with the actual amount transferred. If this takes the source balance
		/// to below the minimum for the asset, then the amount transferred is increased to take it
		/// to zero.
		///
		/// Weight: `O(1)`
		/// Modes: Pre-existence of `target`; Post-existence of sender; Prior & post zombie-status
		/// of sender; Account pre-existence of `target`.
		#[weight = T::WeightInfo::transfer()]
		fn transfer(origin,
			#[compact] id: T::AssetId,
			target: <T::Lookup as StaticLookup>::Source,
			#[compact] amount: T::Balance
		) -> DispatchResult {
			let origin = ensure_signed(origin)?;
			ensure!(!amount.is_zero(), Error::<T>::AmountZero);

			let mut origin_account = Account::<T>::get(id, &origin);
			ensure!(!origin_account.is_frozen, Error::<T>::Frozen);
			origin_account.balance = origin_account.balance.checked_sub(&amount)
				.ok_or(Error::<T>::BalanceLow)?;

			let dest = T::Lookup::lookup(target)?;
			Asset::<T>::try_mutate(id, |maybe_details| {
				let details = maybe_details.as_mut().ok_or(Error::<T>::Unknown)?;

				if dest == origin {
					return Ok(())
				}

				let mut amount = amount;
				if origin_account.balance < details.min_balance {
					amount += origin_account.balance;
					origin_account.balance = Zero::zero();
				}

				Account::<T>::try_mutate(id, &dest, |a| -> DispatchResult {
					let new_balance = a.balance.saturating_add(amount);
					ensure!(new_balance >= details.min_balance, Error::<T>::BalanceLow);
					if a.balance.is_zero() {
						a.is_zombie = Self::new_account(&dest, details)?;
					}
					a.balance = new_balance;
					Ok(())
				})?;

				match origin_account.balance.is_zero() {
					false => {
						Self::dezombify(&origin, details, &mut origin_account.is_zombie);
						Account::<T>::insert(id, &origin, &origin_account)
					}
					true => {
						Self::dead_account(&origin, details, origin_account.is_zombie);
						Account::<T>::remove(id, &origin);
					}
				}

				Self::deposit_event(RawEvent::Transferred(id, origin, dest, amount));
				Ok(())
			})
		}

		/// Move some assets from one account to another.
		///
		/// Origin must be Signed and the sender should be the Admin of the asset `id`.
		///
		/// - `id`: The identifier of the asset to have some amount transferred.
		/// - `source`: The account to be debited.
		/// - `dest`: The account to be credited.
		/// - `amount`: The amount by which the `source`'s balance of assets should be reduced and
		/// `dest`'s balance increased. The amount actually transferred may be slightly greater in
		/// the case that the transfer would otherwise take the `source` balance above zero but
		/// below the minimum balance. Must be greater than zero.
		///
		/// Emits `Transferred` with the actual amount transferred. If this takes the source balance
		/// to below the minimum for the asset, then the amount transferred is increased to take it
		/// to zero.
		///
		/// Weight: `O(1)`
		/// Modes: Pre-existence of `dest`; Post-existence of `source`; Prior & post zombie-status
		/// of `source`; Account pre-existence of `dest`.
		#[weight = T::WeightInfo::force_transfer()]
		fn force_transfer(origin,
			#[compact] id: T::AssetId,
			source: <T::Lookup as StaticLookup>::Source,
			dest: <T::Lookup as StaticLookup>::Source,
			#[compact] amount: T::Balance,
		) -> DispatchResult {
			let origin = ensure_signed(origin)?;

			let source = T::Lookup::lookup(source)?;
			let mut source_account = Account::<T>::get(id, &source);
			let mut amount = amount.min(source_account.balance);
			ensure!(!amount.is_zero(), Error::<T>::AmountZero);

			let dest = T::Lookup::lookup(dest)?;
			if dest == source {
				return Ok(())
			}

			Asset::<T>::try_mutate(id, |maybe_details| {
				let details = maybe_details.as_mut().ok_or(Error::<T>::Unknown)?;
				ensure!(&origin == &details.admin, Error::<T>::NoPermission);

				source_account.balance -= amount;
				if source_account.balance < details.min_balance {
					amount += source_account.balance;
					source_account.balance = Zero::zero();
				}

				Account::<T>::try_mutate(id, &dest, |a| -> DispatchResult {
					let new_balance = a.balance.saturating_add(amount);
					ensure!(new_balance >= details.min_balance, Error::<T>::BalanceLow);
					if a.balance.is_zero() {
						a.is_zombie = Self::new_account(&dest, details)?;
					}
					a.balance = new_balance;
					Ok(())
				})?;

				match source_account.balance.is_zero() {
					false => {
						Self::dezombify(&source, details, &mut source_account.is_zombie);
						Account::<T>::insert(id, &source, &source_account)
					}
					true => {
						Self::dead_account(&source, details, source_account.is_zombie);
						Account::<T>::remove(id, &source);
					}
				}

				Self::deposit_event(RawEvent::ForceTransferred(id, source, dest, amount));
				Ok(())
			})
		}

		/// Disallow further unprivileged transfers from an account.
		///
		/// Origin must be Signed and the sender should be the Freezer of the asset `id`.
=======
decl_storage! {
	trait Store for Module<T: Config> as Assets {
		/// The number of units of assets held by any given account.
		Balances: map hasher(blake2_128_concat) (T::AssetId, T::AccountId) => T::Balance;
		/// The next asset identifier up for grabs.
		NextAssetId get(fn next_asset_id): T::AssetId;
		/// The total unit supply of an asset.
>>>>>>> a364e27d
		///
		/// - `id`: The identifier of the asset to be frozen.
		/// - `who`: The account to be frozen.
		///
		/// Emits `Frozen`.
		///
		/// Weight: `O(1)`
		#[weight = T::WeightInfo::freeze()]
		fn freeze(origin, #[compact] id: T::AssetId, who: <T::Lookup as StaticLookup>::Source) {
			let origin = ensure_signed(origin)?;

			let d = Asset::<T>::get(id).ok_or(Error::<T>::Unknown)?;
			ensure!(&origin == &d.freezer, Error::<T>::NoPermission);
			let who = T::Lookup::lookup(who)?;
			ensure!(Account::<T>::contains_key(id, &who), Error::<T>::BalanceZero);

			Account::<T>::mutate(id, &who, |a| a.is_frozen = true);

			Self::deposit_event(Event::<T>::Frozen(id, who));
		}

		/// Allow unprivileged transfers from an account again.
		///
		/// Origin must be Signed and the sender should be the Admin of the asset `id`.
		///
		/// - `id`: The identifier of the asset to be frozen.
		/// - `who`: The account to be unfrozen.
		///
		/// Emits `Thawed`.
		///
		/// Weight: `O(1)`
		#[weight = T::WeightInfo::thaw()]
		fn thaw(origin, #[compact] id: T::AssetId, who: <T::Lookup as StaticLookup>::Source) {
			let origin = ensure_signed(origin)?;

			let details = Asset::<T>::get(id).ok_or(Error::<T>::Unknown)?;
			ensure!(&origin == &details.admin, Error::<T>::NoPermission);
			let who = T::Lookup::lookup(who)?;
			ensure!(Account::<T>::contains_key(id, &who), Error::<T>::BalanceZero);

			Account::<T>::mutate(id, &who, |a| a.is_frozen = false);

			Self::deposit_event(Event::<T>::Thawed(id, who));
		}

		/// Change the Owner of an asset.
		///
		/// Origin must be Signed and the sender should be the Owner of the asset `id`.
		///
		/// - `id`: The identifier of the asset to be frozen.
		/// - `owner`: The new Owner of this asset.
		///
		/// Emits `OwnerChanged`.
		///
		/// Weight: `O(1)`
		#[weight = T::WeightInfo::transfer_ownership()]
		fn transfer_ownership(origin,
			#[compact] id: T::AssetId,
			owner: <T::Lookup as StaticLookup>::Source,
		) -> DispatchResult {
			let origin = ensure_signed(origin)?;
			let owner = T::Lookup::lookup(owner)?;

			Asset::<T>::try_mutate(id, |maybe_details| {
				let details = maybe_details.as_mut().ok_or(Error::<T>::Unknown)?;
				ensure!(&origin == &details.owner, Error::<T>::NoPermission);
				if details.owner == owner { return Ok(()) }

				// Move the deposit to the new owner.
				T::Currency::repatriate_reserved(&details.owner, &owner, details.deposit, Reserved)?;

				details.owner = owner.clone();

				Self::deposit_event(RawEvent::OwnerChanged(id, owner));
				Ok(())
			})
		}

		/// Change the Issuer, Admin and Freezer of an asset.
		///
		/// Origin must be Signed and the sender should be the Owner of the asset `id`.
		///
		/// - `id`: The identifier of the asset to be frozen.
		/// - `issuer`: The new Issuer of this asset.
		/// - `admin`: The new Admin of this asset.
		/// - `freezer`: The new Freezer of this asset.
		///
		/// Emits `TeamChanged`.
		///
		/// Weight: `O(1)`
		#[weight = T::WeightInfo::set_team()]
		fn set_team(origin,
			#[compact] id: T::AssetId,
			issuer: <T::Lookup as StaticLookup>::Source,
			admin: <T::Lookup as StaticLookup>::Source,
			freezer: <T::Lookup as StaticLookup>::Source,
		) -> DispatchResult {
			let origin = ensure_signed(origin)?;
			let issuer = T::Lookup::lookup(issuer)?;
			let admin = T::Lookup::lookup(admin)?;
			let freezer = T::Lookup::lookup(freezer)?;

			Asset::<T>::try_mutate(id, |maybe_details| {
				let details = maybe_details.as_mut().ok_or(Error::<T>::Unknown)?;
				ensure!(&origin == &details.owner, Error::<T>::NoPermission);

				details.issuer = issuer.clone();
				details.admin = admin.clone();
				details.freezer = freezer.clone();

				Self::deposit_event(RawEvent::TeamChanged(id, issuer, admin, freezer));
				Ok(())
			})
		}

		#[weight = T::WeightInfo::set_max_zombies()]
		fn set_max_zombies(origin,
			#[compact] id: T::AssetId,
			#[compact] max_zombies: u32,
		) -> DispatchResult {
			let origin = ensure_signed(origin)?;

			Asset::<T>::try_mutate(id, |maybe_details| {
				let details = maybe_details.as_mut().ok_or(Error::<T>::Unknown)?;
				ensure!(&origin == &details.owner, Error::<T>::NoPermission);
				ensure!(max_zombies >= details.zombies, Error::<T>::TooManyZombies);

				let new_deposit = T::AssetDepositPerZombie::get()
					.saturating_mul(max_zombies.into())
					.saturating_add(T::AssetDepositBase::get());

				if new_deposit > details.deposit {
					T::Currency::reserve(&origin, new_deposit - details.deposit)?;
				} else {
					T::Currency::unreserve(&origin, details.deposit - new_deposit);
				}

				details.max_zombies = max_zombies;

				Self::deposit_event(RawEvent::MaxZombiesChanged(id, max_zombies));
				Ok(())
			})
		}
	}
}

// The main implementation block for the module.
impl<T: Config> Module<T> {
	// Public immutables

	/// Get the asset `id` balance of `who`.
	pub fn balance(id: T::AssetId, who: T::AccountId) -> T::Balance {
		Account::<T>::get(id, who).balance
	}

	/// Get the total supply of an asset `id`.
	pub fn total_supply(id: T::AssetId) -> T::Balance {
		Asset::<T>::get(id).map(|x| x.supply).unwrap_or_else(Zero::zero)
	}

	/// Check the number of zombies allow yet for an asset.
	pub fn zombie_allowance(id: T::AssetId) -> u32 {
		Asset::<T>::get(id).map(|x| x.max_zombies - x.zombies).unwrap_or_else(Zero::zero)
	}

	fn new_account(
		who: &T::AccountId,
		d: &mut AssetDetails<T::Balance, T::AccountId, BalanceOf<T>>,
	) -> Result<bool, DispatchError> {
		let accounts = d.accounts.checked_add(1).ok_or(Error::<T>::Overflow)?;
		let r = Ok(if frame_system::Module::<T>::account_exists(who) {
			frame_system::Module::<T>::inc_ref(who);
			false
		} else {
			ensure!(d.zombies < d.max_zombies, Error::<T>::TooManyZombies);
			d.zombies += 1;
			true
		});
		d.accounts = accounts;
		r
	}

	/// If `who`` exists in system and it's a zombie, dezombify it.
	fn dezombify(
		who: &T::AccountId,
		d: &mut AssetDetails<T::Balance, T::AccountId, BalanceOf<T>>,
		is_zombie: &mut bool,
	) {
		if *is_zombie && frame_system::Module::<T>::account_exists(who) {
			frame_system::Module::<T>::inc_ref(who);
			*is_zombie = false;
			d.zombies = d.zombies.saturating_sub(1);
		}
	}

	fn dead_account(
		who: &T::AccountId,
		d: &mut AssetDetails<T::Balance, T::AccountId, BalanceOf<T>>,
		is_zombie: bool,
	) {
		if is_zombie {
			d.zombies = d.zombies.saturating_sub(1);
		} else {
			frame_system::Module::<T>::dec_ref(who);
		}
		d.accounts = d.accounts.saturating_sub(1);
	}
}

#[cfg(test)]
mod tests {
	use super::*;

	use frame_support::{
		impl_outer_origin, impl_outer_event, assert_ok, assert_noop, parameter_types,
		weights::Weight
	};
	use sp_core::H256;
	use sp_runtime::{Perbill, traits::{BlakeTwo256, IdentityLookup}, testing::Header};

	mod pallet_assets {
		pub use crate::Event;
	}

	impl_outer_event! {
		pub enum Event for Test {
			frame_system<T>,
			pallet_balances<T>,
			pallet_assets<T>,
		}
	}

	impl_outer_origin! {
		pub enum Origin for Test where system = frame_system {}
	}

	#[derive(Clone, Eq, PartialEq)]
	pub struct Test;
	parameter_types! {
		pub const BlockHashCount: u64 = 250;
		pub const MaximumBlockWeight: Weight = 1024;
		pub const MaximumBlockLength: u32 = 2 * 1024;
		pub const AvailableBlockRatio: Perbill = Perbill::one();
	}
	impl frame_system::Config for Test {
		type BaseCallFilter = ();
		type Origin = Origin;
		type Index = u64;
		type Call = ();
		type BlockNumber = u64;
		type Hash = H256;
		type Hashing = BlakeTwo256;
		type AccountId = u64;
		type Lookup = IdentityLookup<Self::AccountId>;
		type Header = Header;
		type Event = Event;
		type BlockHashCount = BlockHashCount;
		type MaximumBlockWeight = MaximumBlockWeight;
		type DbWeight = ();
		type BlockExecutionWeight = ();
		type ExtrinsicBaseWeight = ();
		type MaximumExtrinsicWeight = MaximumBlockWeight;
		type AvailableBlockRatio = AvailableBlockRatio;
		type MaximumBlockLength = MaximumBlockLength;
		type Version = ();
		type PalletInfo = ();
		type AccountData = pallet_balances::AccountData<u64>;
		type OnNewAccount = ();
		type OnKilledAccount = ();
		type SystemWeightInfo = ();
	}
<<<<<<< HEAD

	parameter_types! {
		pub const ExistentialDeposit: u64 = 1;
	}

	impl pallet_balances::Trait for Test {
		type MaxLocks = ();
		type Balance = u64;
		type DustRemoval = ();
		type Event = Event;
		type ExistentialDeposit = ExistentialDeposit;
		type AccountStore = System;
		type WeightInfo = ();
	}

	parameter_types! {
		pub const AssetDepositBase: u64 = 1;
		pub const AssetDepositPerZombie: u64 = 1;
	}

	impl Trait for Test {
		type Currency = Balances;
		type Event = Event;
=======
	impl Config for Test {
		type Event = ();
>>>>>>> a364e27d
		type Balance = u64;
		type AssetId = u32;
		type ForceOrigin = frame_system::EnsureRoot<u64>;
		type AssetDepositBase = AssetDepositBase;
		type AssetDepositPerZombie = AssetDepositPerZombie;
		type WeightInfo = ();
	}
	type System = frame_system::Module<Test>;
	type Balances = pallet_balances::Module<Test>;
	type Assets = Module<Test>;

	pub(crate) fn new_test_ext() -> sp_io::TestExternalities {
		frame_system::GenesisConfig::default().build_storage::<Test>().unwrap().into()
	}

	#[test]
	fn basic_minting_should_work() {
		new_test_ext().execute_with(|| {
			assert_ok!(Assets::force_create(Origin::root(), 0, 1, 10, 1));
			assert_ok!(Assets::mint(Origin::signed(1), 0, 1, 100));
			assert_eq!(Assets::balance(0, 1), 100);
			assert_ok!(Assets::mint(Origin::signed(1), 0, 2, 100));
			assert_eq!(Assets::balance(0, 2), 100);
		});
	}

	#[test]
	fn lifecycle_should_work() {
		new_test_ext().execute_with(|| {
			Balances::make_free_balance_be(&1, 100);
			assert_ok!(Assets::create(Origin::signed(1), 0, 1, 10, 1));
			assert_eq!(Balances::reserved_balance(&1), 11);

			assert_ok!(Assets::destroy(Origin::signed(1), 0, 100));
			assert_eq!(Balances::reserved_balance(&1), 0);

			assert_ok!(Assets::create(Origin::signed(1), 0, 1, 10, 1));
			assert_eq!(Balances::reserved_balance(&1), 11);

			assert_ok!(Assets::force_destroy(Origin::root(), 0, 100));
			assert_eq!(Balances::reserved_balance(&1), 0);
		});
	}

	#[test]
	fn destroy_with_non_zombies_should_not_work() {
		new_test_ext().execute_with(|| {
			Balances::make_free_balance_be(&1, 100);
			assert_ok!(Assets::force_create(Origin::root(), 0, 1, 10, 1));
			assert_ok!(Assets::mint(Origin::signed(1), 0, 1, 100));
			assert_noop!(Assets::destroy(Origin::signed(1), 0, 100), Error::<Test>::RefsLeft);
			assert_noop!(Assets::force_destroy(Origin::root(), 0, 100), Error::<Test>::RefsLeft);
			assert_ok!(Assets::burn(Origin::signed(1), 0, 1, 100));
			assert_ok!(Assets::destroy(Origin::signed(1), 0, 100));
		});
	}

	#[test]
	fn destroy_with_bad_witness_should_not_work() {
		new_test_ext().execute_with(|| {
			Balances::make_free_balance_be(&1, 100);
			assert_ok!(Assets::force_create(Origin::root(), 0, 1, 10, 1));
			assert_ok!(Assets::mint(Origin::signed(1), 0, 10, 100));
			assert_noop!(Assets::destroy(Origin::signed(1), 0, 0), Error::<Test>::BadWitness);
			assert_noop!(Assets::force_destroy(Origin::root(), 0, 0), Error::<Test>::BadWitness);
		});
	}

	#[test]
	fn max_zombies_should_work() {
		new_test_ext().execute_with(|| {
			assert_ok!(Assets::force_create(Origin::root(), 0, 1, 2, 1));
			assert_ok!(Assets::mint(Origin::signed(1), 0, 0, 100));
			assert_ok!(Assets::mint(Origin::signed(1), 0, 1, 100));

			assert_eq!(Assets::zombie_allowance(0), 0);
			assert_noop!(Assets::mint(Origin::signed(1), 0, 2, 100), Error::<Test>::TooManyZombies);
			assert_noop!(Assets::transfer(Origin::signed(1), 0, 2, 50), Error::<Test>::TooManyZombies);
			assert_noop!(Assets::force_transfer(Origin::signed(1), 0, 1, 2, 50), Error::<Test>::TooManyZombies);

			Balances::make_free_balance_be(&3, 100);
			assert_ok!(Assets::mint(Origin::signed(1), 0, 3, 100));

			assert_ok!(Assets::transfer(Origin::signed(0), 0, 1, 100));
			assert_eq!(Assets::zombie_allowance(0), 1);
			assert_ok!(Assets::transfer(Origin::signed(1), 0, 2, 50));
		});
	}

	#[test]
	fn resetting_max_zombies_should_work() {
		new_test_ext().execute_with(|| {
			assert_ok!(Assets::force_create(Origin::root(), 0, 1, 2, 1));
			Balances::make_free_balance_be(&1, 100);
			assert_ok!(Assets::mint(Origin::signed(1), 0, 1, 100));
			assert_ok!(Assets::mint(Origin::signed(1), 0, 2, 100));
			assert_ok!(Assets::mint(Origin::signed(1), 0, 3, 100));

			assert_eq!(Assets::zombie_allowance(0), 0);

			assert_noop!(Assets::set_max_zombies(Origin::signed(1), 0, 1), Error::<Test>::TooManyZombies);

			assert_ok!(Assets::set_max_zombies(Origin::signed(1), 0, 3));
			assert_eq!(Assets::zombie_allowance(0), 1);
		});
	}

	#[test]
	fn dezombifying_should_work() {
		new_test_ext().execute_with(|| {
			assert_ok!(Assets::force_create(Origin::root(), 0, 1, 10, 10));
			assert_ok!(Assets::mint(Origin::signed(1), 0, 1, 100));
			assert_eq!(Assets::zombie_allowance(0), 9);

			// introduce a bit of balance for account 2.
			Balances::make_free_balance_be(&2, 100);

			// transfer 25 units, nothing changes.
			assert_ok!(Assets::transfer(Origin::signed(1), 0, 2, 25));
			assert_eq!(Assets::zombie_allowance(0), 9);

			// introduce a bit of balance; this will create the account.
			Balances::make_free_balance_be(&1, 100);

			// now transferring 25 units will create it.
			assert_ok!(Assets::transfer(Origin::signed(1), 0, 2, 25));
			assert_eq!(Assets::zombie_allowance(0), 10);
		});
	}

	#[test]
	fn min_balance_should_work() {
		new_test_ext().execute_with(|| {
			assert_ok!(Assets::force_create(Origin::root(), 0, 1, 10, 10));
			assert_ok!(Assets::mint(Origin::signed(1), 0, 1, 100));
			assert_eq!(Asset::<Test>::get(0).unwrap().accounts, 1);

			// Cannot create a new account with a balance that is below minimum...
			assert_noop!(Assets::mint(Origin::signed(1), 0, 2, 9), Error::<Test>::BalanceLow);
			assert_noop!(Assets::transfer(Origin::signed(1), 0, 2, 9), Error::<Test>::BalanceLow);
			assert_noop!(Assets::force_transfer(Origin::signed(1), 0, 1, 2, 9), Error::<Test>::BalanceLow);

			// When deducting from an account to below minimum, it should be reaped.

			assert_ok!(Assets::transfer(Origin::signed(1), 0, 2, 91));
			assert!(Assets::balance(0, 1).is_zero());
			assert_eq!(Assets::balance(0, 2), 100);
			assert_eq!(Asset::<Test>::get(0).unwrap().accounts, 1);

			assert_ok!(Assets::force_transfer(Origin::signed(1), 0, 2, 1, 91));
			assert!(Assets::balance(0, 2).is_zero());
			assert_eq!(Assets::balance(0, 1), 100);
			assert_eq!(Asset::<Test>::get(0).unwrap().accounts, 1);

			assert_ok!(Assets::burn(Origin::signed(1), 0, 1, 91));
			assert!(Assets::balance(0, 1).is_zero());
			assert_eq!(Asset::<Test>::get(0).unwrap().accounts, 0);
		});
	}

	#[test]
	fn querying_total_supply_should_work() {
		new_test_ext().execute_with(|| {
			assert_ok!(Assets::force_create(Origin::root(), 0, 1, 10, 1));
			assert_ok!(Assets::mint(Origin::signed(1), 0, 1, 100));
			assert_eq!(Assets::balance(0, 1), 100);
			assert_ok!(Assets::transfer(Origin::signed(1), 0, 2, 50));
			assert_eq!(Assets::balance(0, 1), 50);
			assert_eq!(Assets::balance(0, 2), 50);
			assert_ok!(Assets::transfer(Origin::signed(2), 0, 3, 31));
			assert_eq!(Assets::balance(0, 1), 50);
			assert_eq!(Assets::balance(0, 2), 19);
			assert_eq!(Assets::balance(0, 3), 31);
			assert_ok!(Assets::burn(Origin::signed(1), 0, 3, u64::max_value()));
			assert_eq!(Assets::total_supply(0), 69);
		});
	}

	#[test]
	fn transferring_amount_below_available_balance_should_work() {
		new_test_ext().execute_with(|| {
			assert_ok!(Assets::force_create(Origin::root(), 0, 1, 10, 1));
			assert_ok!(Assets::mint(Origin::signed(1), 0, 1, 100));
			assert_eq!(Assets::balance(0, 1), 100);
			assert_ok!(Assets::transfer(Origin::signed(1), 0, 2, 50));
			assert_eq!(Assets::balance(0, 1), 50);
			assert_eq!(Assets::balance(0, 2), 50);
		});
	}

	#[test]
	fn transferring_frozen_balance_should_not_work() {
		new_test_ext().execute_with(|| {
			assert_ok!(Assets::force_create(Origin::root(), 0, 1, 10, 1));
			assert_ok!(Assets::mint(Origin::signed(1), 0, 1, 100));
			assert_eq!(Assets::balance(0, 1), 100);
			assert_ok!(Assets::freeze(Origin::signed(1), 0, 1));
			assert_noop!(Assets::transfer(Origin::signed(1), 0, 2, 50), Error::<Test>::Frozen);
			assert_ok!(Assets::thaw(Origin::signed(1), 0, 1));
			assert_ok!(Assets::transfer(Origin::signed(1), 0, 2, 50));
		});
	}

	#[test]
	fn origin_guards_should_work() {
		new_test_ext().execute_with(|| {
			assert_ok!(Assets::force_create(Origin::root(), 0, 1, 10, 1));
			assert_ok!(Assets::mint(Origin::signed(1), 0, 1, 100));
			assert_noop!(Assets::transfer_ownership(Origin::signed(2), 0, 2), Error::<Test>::NoPermission);
			assert_noop!(Assets::set_team(Origin::signed(2), 0, 2, 2, 2), Error::<Test>::NoPermission);
			assert_noop!(Assets::freeze(Origin::signed(2), 0, 1), Error::<Test>::NoPermission);
			assert_noop!(Assets::thaw(Origin::signed(2), 0, 2), Error::<Test>::NoPermission);
			assert_noop!(Assets::mint(Origin::signed(2), 0, 2, 100), Error::<Test>::NoPermission);
			assert_noop!(Assets::burn(Origin::signed(2), 0, 1, 100), Error::<Test>::NoPermission);
			assert_noop!(Assets::force_transfer(Origin::signed(2), 0, 1, 2, 100), Error::<Test>::NoPermission);
			assert_noop!(Assets::set_max_zombies(Origin::signed(2), 0, 11), Error::<Test>::NoPermission);
			assert_noop!(Assets::destroy(Origin::signed(2), 0, 100), Error::<Test>::NoPermission);
		});
	}

	#[test]
	fn transfer_owner_should_work() {
		new_test_ext().execute_with(|| {
			Balances::make_free_balance_be(&1, 100);
			Balances::make_free_balance_be(&2, 1);
			assert_ok!(Assets::create(Origin::signed(1), 0, 1, 10, 1));

			assert_eq!(Balances::reserved_balance(&1), 11);

			assert_ok!(Assets::transfer_ownership(Origin::signed(1), 0, 2));
			assert_eq!(Balances::reserved_balance(&2), 11);
			assert_eq!(Balances::reserved_balance(&1), 0);

			assert_noop!(Assets::transfer_ownership(Origin::signed(1), 0, 1), Error::<Test>::NoPermission);

			assert_ok!(Assets::transfer_ownership(Origin::signed(2), 0, 1));
			assert_eq!(Balances::reserved_balance(&1), 11);
			assert_eq!(Balances::reserved_balance(&2), 0);
		});
	}

	#[test]
	fn set_team_should_work() {
		new_test_ext().execute_with(|| {
			assert_ok!(Assets::force_create(Origin::root(), 0, 1, 10, 1));
			assert_ok!(Assets::set_team(Origin::signed(1), 0, 2, 3, 4));

			assert_ok!(Assets::mint(Origin::signed(2), 0, 2, 100));
			assert_ok!(Assets::freeze(Origin::signed(4), 0, 2));
			assert_ok!(Assets::thaw(Origin::signed(3), 0, 2));
			assert_ok!(Assets::force_transfer(Origin::signed(3), 0, 2, 3, 100));
			assert_ok!(Assets::burn(Origin::signed(3), 0, 3, 100));
		});
	}

	#[test]
	fn transferring_to_frozen_account_should_work() {
		new_test_ext().execute_with(|| {
			assert_ok!(Assets::force_create(Origin::root(), 0, 1, 10, 1));
			assert_ok!(Assets::mint(Origin::signed(1), 0, 1, 100));
			assert_ok!(Assets::mint(Origin::signed(1), 0, 2, 100));
			assert_eq!(Assets::balance(0, 1), 100);
			assert_eq!(Assets::balance(0, 2), 100);
			assert_ok!(Assets::freeze(Origin::signed(1), 0, 2));
			assert_ok!(Assets::transfer(Origin::signed(1), 0, 2, 50));
			assert_eq!(Assets::balance(0, 2), 150);
		});
	}

	#[test]
	fn transferring_amount_more_than_available_balance_should_not_work() {
		new_test_ext().execute_with(|| {
			assert_ok!(Assets::force_create(Origin::root(), 0, 1, 10, 1));
			assert_ok!(Assets::mint(Origin::signed(1), 0, 1, 100));
			assert_eq!(Assets::balance(0, 1), 100);
			assert_ok!(Assets::transfer(Origin::signed(1), 0, 2, 50));
			assert_eq!(Assets::balance(0, 1), 50);
			assert_eq!(Assets::balance(0, 2), 50);
			assert_ok!(Assets::burn(Origin::signed(1), 0, 1, u64::max_value()));
			assert_eq!(Assets::balance(0, 1), 0);
			assert_noop!(Assets::transfer(Origin::signed(1), 0, 1, 50), Error::<Test>::BalanceLow);
			assert_noop!(Assets::transfer(Origin::signed(2), 0, 1, 51), Error::<Test>::BalanceLow);
		});
	}

	#[test]
	fn transferring_less_than_one_unit_should_not_work() {
		new_test_ext().execute_with(|| {
			assert_ok!(Assets::force_create(Origin::root(), 0, 1, 10, 1));
			assert_ok!(Assets::mint(Origin::signed(1), 0, 1, 100));
			assert_eq!(Assets::balance(0, 1), 100);
			assert_noop!(Assets::transfer(Origin::signed(1), 0, 2, 0), Error::<Test>::AmountZero);
		});
	}

	#[test]
	fn transferring_more_units_than_total_supply_should_not_work() {
		new_test_ext().execute_with(|| {
			assert_ok!(Assets::force_create(Origin::root(), 0, 1, 10, 1));
			assert_ok!(Assets::mint(Origin::signed(1), 0, 1, 100));
			assert_eq!(Assets::balance(0, 1), 100);
			assert_noop!(Assets::transfer(Origin::signed(1), 0, 2, 101), Error::<Test>::BalanceLow);
		});
	}

	#[test]
	fn burning_asset_balance_with_positive_balance_should_work() {
		new_test_ext().execute_with(|| {
			assert_ok!(Assets::force_create(Origin::root(), 0, 1, 10, 1));
			assert_ok!(Assets::mint(Origin::signed(1), 0, 1, 100));
			assert_eq!(Assets::balance(0, 1), 100);
			assert_ok!(Assets::burn(Origin::signed(1), 0, 1, u64::max_value()));
			assert_eq!(Assets::balance(0, 1), 0);
		});
	}

	#[test]
	fn burning_asset_balance_with_zero_balance_should_not_work() {
		new_test_ext().execute_with(|| {
			assert_ok!(Assets::force_create(Origin::root(), 0, 1, 10, 1));
			assert_ok!(Assets::mint(Origin::signed(1), 0, 1, 100));
			assert_eq!(Assets::balance(0, 2), 0);
			assert_noop!(Assets::burn(Origin::signed(1), 0, 2, u64::max_value()), Error::<Test>::BalanceZero);
		});
	}
}<|MERGE_RESOLUTION|>--- conflicted
+++ resolved
@@ -101,64 +101,6 @@
 //!
 //! Please refer to the [`Module`](./struct.Module.html) struct for details on publicly available functions.
 //!
-<<<<<<< HEAD
-=======
-//! ## Usage
-//!
-//! The following example shows how to use the Assets module in your runtime by exposing public functions to:
-//!
-//! * Issue a new fungible asset for a token distribution event (airdrop).
-//! * Query the fungible asset holding balance of an account.
-//! * Query the total supply of a fungible asset that has been issued.
-//!
-//! ### Prerequisites
-//!
-//! Import the Assets module and types and derive your runtime's configuration traits from the Assets module trait.
-//!
-//! ### Simple Code Snippet
-//!
-//! ```rust,ignore
-//! use pallet_assets as assets;
-//! use frame_support::{decl_module, dispatch, ensure};
-//! use frame_system::ensure_signed;
-//!
-//! pub trait Config: assets::Config { }
-//!
-//! decl_module! {
-//! 	pub struct Module<T: Config> for enum Call where origin: T::Origin {
-//! 		pub fn issue_token_airdrop(origin) -> dispatch::DispatchResult {
-//! 			let sender = ensure_signed(origin).map_err(|e| e.as_str())?;
-//!
-//! 			const ACCOUNT_ALICE: u64 = 1;
-//! 			const ACCOUNT_BOB: u64 = 2;
-//! 			const COUNT_AIRDROP_RECIPIENTS: u64 = 2;
-//! 			const TOKENS_FIXED_SUPPLY: u64 = 100;
-//!
-//! 			ensure!(!COUNT_AIRDROP_RECIPIENTS.is_zero(), "Divide by zero error.");
-//!
-//! 			let asset_id = Self::next_asset_id();
-//!
-//! 			<NextAssetId<T>>::mutate(|asset_id| *asset_id += 1);
-//! 			<Balances<T>>::insert((asset_id, &ACCOUNT_ALICE), TOKENS_FIXED_SUPPLY / COUNT_AIRDROP_RECIPIENTS);
-//! 			<Balances<T>>::insert((asset_id, &ACCOUNT_BOB), TOKENS_FIXED_SUPPLY / COUNT_AIRDROP_RECIPIENTS);
-//! 			<TotalSupply<T>>::insert(asset_id, TOKENS_FIXED_SUPPLY);
-//!
-//! 			Self::deposit_event(RawEvent::Issued(asset_id, sender, TOKENS_FIXED_SUPPLY));
-//! 			Ok(())
-//! 		}
-//! 	}
-//! }
-//! ```
-//!
-//! ## Assumptions
-//!
-//! Below are assumptions that must be held when using this module.  If any of
-//! them are violated, the behavior of this module is undefined.
-//!
-//! * The total count of assets should be less than
-//!   `Config::AssetId::max_value()`.
-//!
->>>>>>> a364e27d
 //! ## Related Modules
 //!
 //! * [`System`](../frame_system/index.html)
@@ -183,7 +125,7 @@
 
 mod default_weight;
 
-type BalanceOf<T> = <<T as Trait>::Currency as Currency<<T as frame_system::Trait>::AccountId>>::Balance;
+type BalanceOf<T> = <<T as Config>::Currency as Currency<<T as frame_system::Config>::AccountId>>::Balance;
 
 /// The module configuration trait.
 pub trait Config: frame_system::Config {
@@ -196,14 +138,8 @@
 	/// The arithmetic type of asset identifier.
 	type AssetId: Member + Parameter + Default + Copy + HasCompact;
 
-<<<<<<< HEAD
 	/// The currency mechanism.
 	type Currency: ReservableCurrency<Self::AccountId>;
-=======
-decl_module! {
-	pub struct Module<T: Config> for enum Call where origin: T::Origin {
-		type Error = Error<T>;
->>>>>>> a364e27d
 
 	/// The origin which may forcibly create or destroy an asset.
 	type ForceOrigin: EnsureOrigin<Self::Origin>;
@@ -263,7 +199,7 @@
 }
 
 decl_storage! {
-	trait Store for Module<T: Trait> as Assets {
+	trait Store for Module<T: Config> as Assets {
 		/// Details of an asset.
 		Asset: map hasher(blake2_128_concat) T::AssetId => Option<AssetDetails<
 			T::Balance,
@@ -313,13 +249,8 @@
 }
 
 decl_error! {
-<<<<<<< HEAD
-	pub enum Error for Module<T: Trait> {
+	pub enum Error for Module<T: Config> {
 		/// Transfer amount should be non-zero.
-=======
-	pub enum Error for Module<T: Config> {
-		/// Transfer amount should be non-zero
->>>>>>> a364e27d
 		AmountZero,
 		/// Account balance must be greater than or equal to the transfer amount.
 		BalanceLow,
@@ -346,7 +277,6 @@
 	}
 }
 
-<<<<<<< HEAD
 pub trait WeightInfo {
 	fn create() -> Weight;
 	fn force_create() -> Weight;
@@ -364,7 +294,7 @@
 }
 
 decl_module! {
-	pub struct Module<T: Trait> for enum Call where origin: T::Origin {
+	pub struct Module<T: Config> for enum Call where origin: T::Origin {
 		type Error = Error<T>;
 
 		fn deposit_event() = default;
@@ -778,15 +708,6 @@
 		/// Disallow further unprivileged transfers from an account.
 		///
 		/// Origin must be Signed and the sender should be the Freezer of the asset `id`.
-=======
-decl_storage! {
-	trait Store for Module<T: Config> as Assets {
-		/// The number of units of assets held by any given account.
-		Balances: map hasher(blake2_128_concat) (T::AssetId, T::AccountId) => T::Balance;
-		/// The next asset identifier up for grabs.
-		NextAssetId get(fn next_asset_id): T::AssetId;
-		/// The total unit supply of an asset.
->>>>>>> a364e27d
 		///
 		/// - `id`: The identifier of the asset to be frozen.
 		/// - `who`: The account to be frozen.
@@ -1058,13 +979,12 @@
 		type OnKilledAccount = ();
 		type SystemWeightInfo = ();
 	}
-<<<<<<< HEAD
 
 	parameter_types! {
 		pub const ExistentialDeposit: u64 = 1;
 	}
 
-	impl pallet_balances::Trait for Test {
+	impl pallet_balances::Config for Test {
 		type MaxLocks = ();
 		type Balance = u64;
 		type DustRemoval = ();
@@ -1079,13 +999,9 @@
 		pub const AssetDepositPerZombie: u64 = 1;
 	}
 
-	impl Trait for Test {
+	impl Config for Test {
 		type Currency = Balances;
 		type Event = Event;
-=======
-	impl Config for Test {
-		type Event = ();
->>>>>>> a364e27d
 		type Balance = u64;
 		type AssetId = u32;
 		type ForceOrigin = frame_system::EnsureRoot<u64>;
