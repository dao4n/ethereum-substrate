// This file is part of Substrate.

// Copyright (C) 2019-2020 Parity Technologies (UK) Ltd.
// SPDX-License-Identifier: Apache-2.0

// Licensed under the Apache License, Version 2.0 (the "License");
// you may not use this file except in compliance with the License.
// You may obtain a copy of the License at
//
// 	http://www.apache.org/licenses/LICENSE-2.0
//
// Unless required by applicable law or agreed to in writing, software
// distributed under the License is distributed on an "AS IS" BASIS,
// WITHOUT WARRANTIES OR CONDITIONS OF ANY KIND, either express or implied.
// See the License for the specific language governing permissions and
// limitations under the License.

//! # Phragmén Election Module.
//!
//! An election module based on sequential phragmen.
//!
//! ### Term and Round
//!
//! The election happens in _rounds_: every `N` blocks, all previous members are retired and a new
//! set is elected (which may or may not have an intersection with the previous set). Each round
//! lasts for some number of blocks defined by `TermDuration` storage item. The words _term_ and
//! _round_ can be used interchangeably in this context.
//!
//! `TermDuration` might change during a round. This can shorten or extend the length of the round.
//! The next election round's block number is never stored but rather always checked on the fly.
//! Based on the current block number and `TermDuration`, the condition `BlockNumber % TermDuration
//! == 0` being satisfied will always trigger a new election round.
//!
//! ### Voting
//!
//! Voters can vote for any set of the candidates by providing a list of account ids. Invalid votes
//! (voting for non-candidates) are ignored during election. Yet, a voter _might_ vote for a future
//! candidate. Voters reserve a bond as they vote. Each vote defines a `value`. This amount is
//! locked from the account of the voter and indicates the weight of the vote. Voters can update
//! their votes at any time by calling `vote()` again. This keeps the bond untouched but can
//! optionally change the locked `value`. After a round, votes are kept and might still be valid for
//! further rounds. A voter is responsible for calling `remove_voter` once they are done to have
//! their bond back and remove the lock.
//!
//! Voters also report other voters as being defunct to earn their bond. A voter is defunct once all
//! of the candidates that they have voted for are neither a valid candidate anymore nor a member.
//! Upon reporting, if the target voter is actually defunct, the reporter will be rewarded by the
//! voting bond of the target. The target will lose their bond and get removed. If the target is not
//! defunct, the reporter is slashed and removed. To prevent being reported, voters should manually
//! submit a `remove_voter()` as soon as they are in the defunct state.
//!
//! ### Candidacy and Members
//!
//! Candidates also reserve a bond as they submit candidacy. A candidate cannot take their candidacy
//! back. A candidate can end up in one of the below situations:
//!   - **Winner**: A winner is kept as a _member_. They must still have a bond in reserve and they
//!     are automatically counted as a candidate for the next election.
//!   - **Runner-up**: Runners-up are the best candidates immediately after the winners. The number
//!     of runners_up to keep is configurable. Runners-up are used, in order that they are elected,
//!     as replacements when a candidate is kicked by `[remove_member]`, or when an active member
//!     renounces their candidacy. Runners are automatically counted as a candidate for the next
//!     election.
//!   - **Loser**: Any of the candidate who are not a winner are left as losers. A loser might be an
//!     _outgoing member or runner_, meaning that they are an active member who failed to keep their
//!     spot. An outgoing will always lose their bond.
//!
//! ##### Renouncing candidacy.
//!
//! All candidates, elected or not, can renounce their candidacy. A call to [`Module::renounce_candidacy`]
//! will always cause the candidacy bond to be refunded.
//!
//! Note that with the members being the default candidates for the next round and votes persisting
//! in storage, the election system is entirely stable given no further input. This means that if
//! the system has a particular set of candidates `C` and voters `V` that lead to a set of members
//! `M` being elected, as long as `V` and `C` don't remove their candidacy and votes, `M` will keep
//! being re-elected at the end of each round.
//!
//! ### Module Information
//!
//! - [`election_sp_phragmen::Trait`](./trait.Trait.html)
//! - [`Call`](./enum.Call.html)
//! - [`Module`](./struct.Module.html)

#![cfg_attr(not(feature = "std"), no_std)]

use codec::{Decode, Encode};
use frame_support::{
	decl_error, decl_event, decl_module, decl_storage,
	dispatch::{DispatchResultWithPostInfo, WithPostDispatchInfo},
	ensure,
	storage::{IterableStorageMap, StorageMap},
	traits::{
		BalanceStatus, ChangeMembers, Contains, ContainsLengthBound, Currency, CurrencyToVote, Get,
		InitializeMembers, LockIdentifier, LockableCurrency, OnUnbalanced, ReservableCurrency,
		WithdrawReasons,
	},
	weights::Weight,
};
use frame_system::{ensure_root, ensure_signed};
use sp_npos_elections::{ElectionResult, ExtendedBalance};
use sp_runtime::{
	traits::{Saturating, StaticLookup, Zero},
	DispatchError, Perbill, RuntimeDebug,
};
use sp_std::prelude::*;

mod benchmarking;
pub mod weights;
pub use weights::WeightInfo;

/// The maximum votes allowed per voter.
pub const MAXIMUM_VOTE: usize = 16;

type BalanceOf<T> =
	<<T as Trait>::Currency as Currency<<T as frame_system::Trait>::AccountId>>::Balance;
type NegativeImbalanceOf<T> =
	<<T as Trait>::Currency as Currency<<T as frame_system::Trait>::AccountId>>::NegativeImbalance;

/// An indication that the renouncing account currently has which of the below roles.
#[derive(Encode, Decode, Clone, PartialEq, RuntimeDebug)]
pub enum Renouncing {
	/// A member is renouncing.
	Member,
	/// A runner-up is renouncing.
	RunnerUp,
	/// A candidate is renouncing, while the given total number of candidates exists.
	Candidate(#[codec(compact)] u32),
}

/// Information needed to prove the defunct-ness of a voter.
#[derive(Encode, Decode, Clone, PartialEq, RuntimeDebug)]
pub struct DefunctVoter<AccountId> {
	/// the voter's who's being challenged for being defunct
	pub who: AccountId,
	/// The number of votes that `who` has placed.
	#[codec(compact)]
	pub vote_count: u32,
	/// The number of current active candidates.
	#[codec(compact)]
	pub candidate_count: u32
}

pub trait Trait: frame_system::Trait {
	/// The overarching event type.c
	type Event: From<Event<Self>> + Into<<Self as frame_system::Trait>::Event>;

	/// Identifier for the elections-phragmen pallet's lock
	type ModuleId: Get<LockIdentifier>;

	/// The currency that people are electing with.
	type Currency:
		LockableCurrency<Self::AccountId, Moment=Self::BlockNumber> +
		ReservableCurrency<Self::AccountId>;

	/// What to do when the members change.
	type ChangeMembers: ChangeMembers<Self::AccountId>;

	/// What to do with genesis members
	type InitializeMembers: InitializeMembers<Self::AccountId>;

	/// Convert a balance into a number used for election calculation.
	/// This must fit into a `u64` but is allowed to be sensibly lossy.
	type CurrencyToVote: CurrencyToVote<BalanceOf<Self>>;

	/// How much should be locked up in order to submit one's candidacy.
	type CandidacyBond: Get<BalanceOf<Self>>;

	/// How much should be locked up in order to be able to submit votes.
	type VotingBond: Get<BalanceOf<Self>>;

	/// Handler for the unbalanced reduction when a candidate has lost (and is not a runner-up)
	type LoserCandidate: OnUnbalanced<NegativeImbalanceOf<Self>>;

	/// Handler for the unbalanced reduction when a reporter has submitted a bad defunct report.
	type BadReport: OnUnbalanced<NegativeImbalanceOf<Self>>;

	/// Handler for the unbalanced reduction when a member has been kicked.
	type KickedMember: OnUnbalanced<NegativeImbalanceOf<Self>>;

	/// Number of members to elect.
	type DesiredMembers: Get<u32>;

	/// Number of runners_up to keep.
	type DesiredRunnersUp: Get<u32>;

	/// How long each seat is kept. This defines the next block number at which an election
	/// round will happen. If set to zero, no elections are ever triggered and the module will
	/// be in passive mode.
	type TermDuration: Get<Self::BlockNumber>;

	/// Weight information for extrinsics in this pallet.
	type WeightInfo: WeightInfo;
}

decl_storage! {
	trait Store for Module<T: Trait> as PhragmenElection {
		// ---- State
		/// The current elected membership. Sorted based on account id.
		pub Members get(fn members): Vec<(T::AccountId, BalanceOf<T>)>;
		/// The current runners_up. Sorted based on low to high merit (worse to best).
		pub RunnersUp get(fn runners_up): Vec<(T::AccountId, BalanceOf<T>)>;
		/// The total number of vote rounds that have happened, excluding the upcoming one.
		pub ElectionRounds get(fn election_rounds): u32 = Zero::zero();

		/// Votes and locked stake of a particular voter.
		///
		/// TWOX-NOTE: SAFE as `AccountId` is a crypto hash
		pub Voting get(fn voting): map hasher(twox_64_concat) T::AccountId => (BalanceOf<T>, Vec<T::AccountId>);

		/// The present candidate list. Sorted based on account-id. A current member or runner-up
		/// can never enter this vector and is always implicitly assumed to be a candidate.
		pub Candidates get(fn candidates): Vec<T::AccountId>;
	} add_extra_genesis {
		config(members): Vec<(T::AccountId, BalanceOf<T>)>;
		build(|config: &GenesisConfig<T>| {
			let members = config.members.iter().map(|(ref member, ref stake)| {
				// make sure they have enough stake
				assert!(
					T::Currency::free_balance(member) >= *stake,
					"Genesis member does not have enough stake",
				);

				// reserve candidacy bond and set as members.
				T::Currency::reserve(&member, T::CandidacyBond::get())
					.expect("Genesis member does not have enough balance to be a candidate");

				// Note: all members will only vote for themselves, hence they must be given exactly
				// their own stake as total backing. Any sane election should behave as such.
				// Nonetheless, stakes will be updated for term 1 onwards according to the election.
				Members::<T>::mutate(|members| {
					match members.binary_search_by(|(a, _b)| a.cmp(member)) {
						Ok(_) => panic!("Duplicate member in elections phragmen genesis: {}", member),
						Err(pos) => members.insert(pos, (member.clone(), *stake)),
					}
				});

				// set self-votes to make persistent.
				<Module<T>>::vote(
					T::Origin::from(Some(member.clone()).into()),
					vec![member.clone()],
					*stake,
				).expect("Genesis member could not vote.");

				member.clone()
			}).collect::<Vec<T::AccountId>>();

			// report genesis members to upstream, if any.
			T::InitializeMembers::initialize_members(&members);
		})
	}
}

decl_error! {
	pub enum Error for Module<T: Trait> {
		/// Cannot vote when no candidates or members exist.
		UnableToVote,
		/// Must vote for at least one candidate.
		NoVotes,
		/// Cannot vote more than candidates.
		TooManyVotes,
		/// Cannot vote more than maximum allowed.
		MaximumVotesExceeded,
		/// Cannot vote with stake less than minimum balance.
		LowBalance,
		/// Voter can not pay voting bond.
		UnableToPayBond,
		/// Must be a voter.
		MustBeVoter,
		/// Cannot report self.
		ReportSelf,
		/// Duplicated candidate submission.
		DuplicatedCandidate,
		/// Member cannot re-submit candidacy.
		MemberSubmit,
		/// Runner cannot re-submit candidacy.
		RunnerSubmit,
		/// Candidate does not have enough funds.
		InsufficientCandidateFunds,
		/// Not a member.
		NotMember,
		/// The provided count of number of candidates is incorrect.
		InvalidCandidateCount,
		/// The provided count of number of votes is incorrect.
		InvalidVoteCount,
		/// The renouncing origin presented a wrong `Renouncing` parameter.
		InvalidRenouncing,
		/// Prediction regarding replacement after member removal is wrong.
		InvalidReplacement,
	}
}

decl_module! {
	pub struct Module<T: Trait> for enum Call where origin: T::Origin {
		type Error = Error<T>;

		fn deposit_event() = default;

		const CandidacyBond: BalanceOf<T> = T::CandidacyBond::get();
		const VotingBond: BalanceOf<T> = T::VotingBond::get();
		const DesiredMembers: u32 = T::DesiredMembers::get();
		const DesiredRunnersUp: u32 = T::DesiredRunnersUp::get();
		const TermDuration: T::BlockNumber = T::TermDuration::get();
		const ModuleId: LockIdentifier  = T::ModuleId::get();

		/// Vote for a set of candidates for the upcoming round of election. This can be called to
		/// set the initial votes, or update already existing votes.
		///
		/// Upon initial voting, `value` units of `who`'s balance is locked and a bond amount is
		/// reserved.
		///
		/// The `votes` should:
		///   - not be empty.
		///   - be less than the number of possible candidates. Note that all current members and
		///     runners-up are also automatically candidates for the next round.
		///
		/// It is the responsibility of the caller to not place all of their balance into the lock
		/// and keep some for further transactions.
		///
		/// # <weight>
		/// Base weight: 47.93 µs
		/// State reads:
		/// 	- Candidates.len() + Members.len() + RunnersUp.len()
		/// 	- Voting (is_voter)
		/// 	- Lock
		/// 	- [AccountBalance(who) (unreserve + total_balance)]
		/// State writes:
		/// 	- Voting
		/// 	- Lock
		/// 	- [AccountBalance(who) (unreserve -- only when creating a new voter)]
		/// # </weight>
		#[weight = T::WeightInfo::vote(votes.len() as u32)]
		fn vote(
			origin,
			votes: Vec<T::AccountId>,
			#[compact] value: BalanceOf<T>,
		) {
			let who = ensure_signed(origin)?;

			ensure!(votes.len() <= MAXIMUM_VOTE, Error::<T>::MaximumVotesExceeded);
			ensure!(!votes.is_empty(), Error::<T>::NoVotes);

			let candidates_count = <Candidates<T>>::decode_len().unwrap_or(0);
			let members_count = <Members<T>>::decode_len().unwrap_or(0);
			let runners_up_count = <RunnersUp<T>>::decode_len().unwrap_or(0);

			// addition is valid: candidates, members and runners-up will never overlap.
			let allowed_votes = candidates_count + members_count + runners_up_count;

			ensure!(!allowed_votes.is_zero(), Error::<T>::UnableToVote);
			ensure!(votes.len() <= allowed_votes, Error::<T>::TooManyVotes);

			ensure!(value > T::Currency::minimum_balance(), Error::<T>::LowBalance);

			// first time voter. Reserve bond.
			if !Self::is_voter(&who) {
				T::Currency::reserve(&who, T::VotingBond::get())
					.map_err(|_| Error::<T>::UnableToPayBond)?;
			}

			// Amount to be locked up.
			let locked_balance = value.min(T::Currency::total_balance(&who));

			// lock
			T::Currency::set_lock(
				T::ModuleId::get(),
				&who,
				locked_balance,
				WithdrawReasons::except(WithdrawReasons::TRANSACTION_PAYMENT),
			);

			Voting::<T>::insert(&who, (locked_balance, votes));
		}

		/// Remove `origin` as a voter. This removes the lock and returns the bond.
		///
		/// # <weight>
		/// Base weight: 36.8 µs
		/// All state access is from do_remove_voter.
		/// State reads:
		/// 	- Voting
		/// 	- [AccountData(who)]
		/// State writes:
		/// 	- Voting
		/// 	- Locks
		/// 	- [AccountData(who)]
		/// # </weight>
		#[weight = T::WeightInfo::remove_voter()]
		fn remove_voter(origin) {
			let who = ensure_signed(origin)?;
			ensure!(Self::is_voter(&who), Error::<T>::MustBeVoter);

			Self::do_remove_voter(&who, true);
		}

		/// Report `target` for being an defunct voter. In case of a valid report, the reporter is
		/// rewarded by the bond amount of `target`. Otherwise, the reporter itself is removed and
		/// their bond is slashed.
		///
		/// A defunct voter is defined to be:
		///   - a voter whose current submitted votes are all invalid. i.e. all of them are no
		///     longer a candidate nor an active member or a runner-up.
		///
		///
		/// The origin must provide the number of current candidates and votes of the reported target
		/// for the purpose of accurate weight calculation.
		///
		/// # <weight>
		/// No Base weight based on min square analysis.
		/// Complexity of candidate_count: 1.755 µs
		/// Complexity of vote_count: 18.51 µs
		/// State reads:
		///  	- Voting(reporter)
		///  	- Candidate.len()
		///  	- Voting(Target)
		///  	- Candidates, Members, RunnersUp (is_defunct_voter)
		/// State writes:
		/// 	- Lock(reporter || target)
		/// 	- [AccountBalance(reporter)] + AccountBalance(target)
		/// 	- Voting(reporter || target)
		/// Note: the db access is worse with respect to db, which is when the report is correct.
		/// # </weight>
		#[weight = T::WeightInfo::report_defunct_voter_correct(
			defunct.candidate_count,
			defunct.vote_count,
		)]
		fn report_defunct_voter(
			origin,
			defunct: DefunctVoter<<T::Lookup as StaticLookup>::Source>,
		) -> DispatchResultWithPostInfo {
			let reporter = ensure_signed(origin)?;
			let target = T::Lookup::lookup(defunct.who)?;

			ensure!(reporter != target, Error::<T>::ReportSelf);
			ensure!(Self::is_voter(&reporter), Error::<T>::MustBeVoter);

			let DefunctVoter { candidate_count, vote_count, .. }  = defunct;

			ensure!(
				<Candidates<T>>::decode_len().unwrap_or(0) as u32 <= candidate_count,
				Error::<T>::InvalidCandidateCount,
			);

			let (_, votes) = <Voting<T>>::get(&target);
			// indirect way to ensure target is a voter. We could call into `::contains()`, but it
			// would have the same effect with one extra db access. Note that votes cannot be
			// submitted with length 0. Hence, a non-zero length means that the target is a voter.
			ensure!(votes.len() > 0, Error::<T>::MustBeVoter);

			// ensure that the size of votes that need to be searched is correct.
			ensure!(
				votes.len() as u32 <= vote_count,
				Error::<T>::InvalidVoteCount,
			);

			let valid = Self::is_defunct_voter(&votes);
			let maybe_refund = if valid {
				// reporter will get the voting bond of the target
				T::Currency::repatriate_reserved(&target, &reporter, T::VotingBond::get(), BalanceStatus::Free)?;
				// remove the target. They are defunct.
				Self::do_remove_voter(&target, false);
				None
			} else {
				// slash the bond of the reporter.
				let imbalance = T::Currency::slash_reserved(&reporter, T::VotingBond::get()).0;
				T::BadReport::on_unbalanced(imbalance);
				// remove the reporter.
				Self::do_remove_voter(&reporter, false);
				Some(T::WeightInfo::report_defunct_voter_incorrect(
					defunct.candidate_count,
					defunct.vote_count,
				))
			};
			Self::deposit_event(RawEvent::VoterReported(target, reporter, valid));
			Ok(maybe_refund.into())
		}

		/// Submit oneself for candidacy.
		///
		/// A candidate will either:
		///   - Lose at the end of the term and forfeit their deposit.
		///   - Win and become a member. Members will eventually get their stash back.
		///   - Become a runner-up. Runners-ups are reserved members in case one gets forcefully
		///     removed.
		///
		/// # <weight>
		/// Base weight = 33.33 µs
		/// Complexity of candidate_count: 0.375 µs
		/// State reads:
		/// 	- Candidates
		/// 	- Members
		/// 	- RunnersUp
		/// 	- [AccountBalance(who)]
		/// State writes:
		/// 	- [AccountBalance(who)]
		/// 	- Candidates
		/// # </weight>
		#[weight = T::WeightInfo::submit_candidacy(*candidate_count)]
		fn submit_candidacy(origin, #[compact] candidate_count: u32) {
			let who = ensure_signed(origin)?;

			let actual_count = <Candidates<T>>::decode_len().unwrap_or(0);
			ensure!(
				actual_count as u32 <= candidate_count,
				Error::<T>::InvalidCandidateCount,
			);

			let is_candidate = Self::is_candidate(&who);
			ensure!(is_candidate.is_err(), Error::<T>::DuplicatedCandidate);

			// assured to be an error, error always contains the index.
			let index = is_candidate.unwrap_err();

			ensure!(!Self::is_member(&who), Error::<T>::MemberSubmit);
			ensure!(!Self::is_runner_up(&who), Error::<T>::RunnerSubmit);

			T::Currency::reserve(&who, T::CandidacyBond::get())
				.map_err(|_| Error::<T>::InsufficientCandidateFunds)?;

			<Candidates<T>>::mutate(|c| c.insert(index, who));
		}

		/// Renounce one's intention to be a candidate for the next election round. 3 potential
		/// outcomes exist:
		/// - `origin` is a candidate and not elected in any set. In this case, the bond is
		///   unreserved, returned and origin is removed as a candidate.
		/// - `origin` is a current runner-up. In this case, the bond is unreserved, returned and
		///   origin is removed as a runner-up.
		/// - `origin` is a current member. In this case, the bond is unreserved and origin is
		///   removed as a member, consequently not being a candidate for the next round anymore.
		///   Similar to [`remove_voter`], if replacement runners exists, they are immediately used.
		/// <weight>
		/// If a candidate is renouncing:
		/// 	Base weight: 17.28 µs
		/// 	Complexity of candidate_count: 0.235 µs
		/// 	State reads:
		/// 		- Candidates
		/// 		- [AccountBalance(who) (unreserve)]
		/// 	State writes:
		/// 		- Candidates
		/// 		- [AccountBalance(who) (unreserve)]
		/// If member is renouncing:
		/// 	Base weight: 46.25 µs
		/// 	State reads:
		/// 		- Members, RunnersUp (remove_and_replace_member),
		/// 		- [AccountData(who) (unreserve)]
		/// 	State writes:
		/// 		- Members, RunnersUp (remove_and_replace_member),
		/// 		- [AccountData(who) (unreserve)]
		/// If runner is renouncing:
		/// 	Base weight: 46.25 µs
		/// 	State reads:
		/// 		- RunnersUp (remove_and_replace_member),
		/// 		- [AccountData(who) (unreserve)]
		/// 	State writes:
		/// 		- RunnersUp (remove_and_replace_member),
		/// 		- [AccountData(who) (unreserve)]
		/// </weight>
		#[weight =  match *renouncing {
			Renouncing::Candidate(count) => T::WeightInfo::renounce_candidacy_candidate(count),
			Renouncing::Member => T::WeightInfo::renounce_candidacy_members(),
			Renouncing::RunnerUp => T::WeightInfo::renounce_candidacy_runners_up(),
		}]
		fn renounce_candidacy(origin, renouncing: Renouncing) {
			let who = ensure_signed(origin)?;
			match renouncing {
				Renouncing::Member => {
					// returns NoMember error in case of error.
					let _ = Self::remove_and_replace_member(&who)?;
					T::Currency::unreserve(&who, T::CandidacyBond::get());
					Self::deposit_event(RawEvent::MemberRenounced(who));
				},
				Renouncing::RunnerUp => {
					let mut runners_up_with_stake = Self::runners_up();
					if let Some(index) = runners_up_with_stake
						.iter()
						.position(|(ref r, ref _s)| r == &who)
					{
						runners_up_with_stake.remove(index);
						// unreserve the bond
						T::Currency::unreserve(&who, T::CandidacyBond::get());
						// update storage.
						<RunnersUp<T>>::put(runners_up_with_stake);
					} else {
						Err(Error::<T>::InvalidRenouncing)?;
					}
				}
				Renouncing::Candidate(count) => {
					let mut candidates = Self::candidates();
					ensure!(count >= candidates.len() as u32, Error::<T>::InvalidRenouncing);
					if let Some(index) = candidates.iter().position(|x| *x == who) {
						candidates.remove(index);
						// unreserve the bond
						T::Currency::unreserve(&who, T::CandidacyBond::get());
						// update storage.
						<Candidates<T>>::put(candidates);
					} else {
						Err(Error::<T>::InvalidRenouncing)?;
					}
				}
			};
		}

		/// Remove a particular member from the set. This is effective immediately and the bond of
		/// the outgoing member is slashed.
		///
		/// If a runner-up is available, then the best runner-up will be removed and replaces the
		/// outgoing member. Otherwise, a new phragmen election is started.
		///
		/// Note that this does not affect the designated block number of the next election.
		///
		/// # <weight>
		/// If we have a replacement:
		/// 	- Base weight: 50.93 µs
		/// 	- State reads:
		/// 		- RunnersUp.len()
		/// 		- Members, RunnersUp (remove_and_replace_member)
		/// 	- State writes:
		/// 		- Members, RunnersUp (remove_and_replace_member)
		/// Else, since this is a root call and will go into phragmen, we assume full block for now.
		/// # </weight>
		#[weight = if *has_replacement {
			T::WeightInfo::remove_member_with_replacement()
		} else {
			T::block_weights().max_block
		}]
		fn remove_member(
			origin,
			who: <T::Lookup as StaticLookup>::Source,
			has_replacement: bool,
		) -> DispatchResultWithPostInfo {
			ensure_root(origin)?;
			let who = T::Lookup::lookup(who)?;

			let will_have_replacement = <RunnersUp<T>>::decode_len().unwrap_or(0) > 0;
			if will_have_replacement != has_replacement {
				// In both cases, we will change more weight than neede. Refund and abort.
				return Err(Error::<T>::InvalidReplacement.with_weight(
					// refund. The weight value comes from a benchmark which is special to this.
					//  5.751 µs
					T::WeightInfo::remove_member_wrong_refund()
				));
			} // else, prediction was correct.

			Self::remove_and_replace_member(&who).map(|had_replacement| {
				let (imbalance, _) = T::Currency::slash_reserved(&who, T::CandidacyBond::get());
				T::KickedMember::on_unbalanced(imbalance);
				Self::deposit_event(RawEvent::MemberKicked(who.clone()));

				if !had_replacement {
					// if we end up here, we will charge a full block weight.
					Self::do_phragmen();
				}

				// no refund needed.
				None.into()
			}).map_err(|e| e.into())
		}

		/// What to do at the end of each block. Checks if an election needs to happen or not.
		fn on_initialize(n: T::BlockNumber) -> Weight {
			// returns the correct weight.
			Self::end_block(n)
		}
	}
}

decl_event!(
	pub enum Event<T> where
		Balance = BalanceOf<T>,
		<T as frame_system::Trait>::AccountId,
	{
		/// A new term with \[new_members\]. This indicates that enough candidates existed to run the
		/// election, not that enough have has been elected. The inner value must be examined for
		/// this purpose. A `NewTerm(\[\])` indicates that some candidates got their bond slashed and
		/// none were elected, whilst `EmptyTerm` means that no candidates existed to begin with.
		NewTerm(Vec<(AccountId, Balance)>),
		/// No (or not enough) candidates existed for this round. This is different from
		/// `NewTerm(\[\])`. See the description of `NewTerm`.
		EmptyTerm,
		/// Internal error happened while trying to perform election.
		ElectionError,
		/// A \[member\] has been removed. This should always be followed by either `NewTerm` or
		/// `EmptyTerm`.
		MemberKicked(AccountId),
		/// A candidate was slashed due to failing to obtain a seat as member or runner-up
		CandidateSlashed(AccountId, Balance),
		/// A seat holder (member or runner-up) was slashed due to failing to retaining their position.
		SeatHolderSlashed(AccountId, Balance),
		/// A \[member\] has renounced their candidacy.
		MemberRenounced(AccountId),
		/// A voter was reported with the the report being successful or not.
		/// \[voter, reporter, success\]
		VoterReported(AccountId, AccountId, bool),
	}
);

impl<T: Trait> Module<T> {
	/// Attempts to remove a member `who`. If a runner-up exists, it is used as the replacement and
	/// Ok(true). is returned.
	///
	/// Otherwise, `Ok(false)` is returned to signal the caller.
	///
	/// If a replacement exists, `Members` and `RunnersUp` storage is updated, where the first
	/// element of `RunnersUp` is used as the replacement and `Ok(true)` is returned. Else,
	/// `Ok(false)` is returned with no storage updated.
	///
	/// Note that this function _will_ call into `T::ChangeMembers` in case any change happens
	/// (`Ok(true)`).
	///
	/// If replacement exists, this will read and write from/into both `Members` and `RunnersUp`.
	fn remove_and_replace_member(who: &T::AccountId) -> Result<bool, DispatchError> {
		let mut members_with_stake = Self::members();
		if let Ok(index) = members_with_stake.binary_search_by(|(ref m, ref _s)| m.cmp(who)) {
			members_with_stake.remove(index);

			let next_up = <RunnersUp<T>>::mutate(|runners_up| runners_up.pop());
			let maybe_replacement = next_up.and_then(|(replacement, stake)|
				members_with_stake.binary_search_by(|(ref m, ref _s)| m.cmp(&replacement))
					.err()
					.map(|index| {
						members_with_stake.insert(index, (replacement.clone(), stake));
						replacement
					})
			);

			<Members<T>>::put(&members_with_stake);
			let members = members_with_stake.into_iter().map(|m| m.0).collect::<Vec<_>>();
			let result = Ok(maybe_replacement.is_some());
			let old = [who.clone()];
			match maybe_replacement {
				Some(new) => T::ChangeMembers::change_members_sorted(&[new], &old, &members),
				None => T::ChangeMembers::change_members_sorted(&[], &old, &members),
			}
			result
		} else {
			Err(Error::<T>::NotMember)?
		}
	}

	/// Check if `who` is a candidate. It returns the insert index if the element does not exists as
	/// an error.
	///
	/// O(LogN) given N candidates.
	fn is_candidate(who: &T::AccountId) -> Result<(), usize> {
		Self::candidates().binary_search(who).map(|_| ())
	}

	/// Check if `who` is a voter. It may or may not be a _current_ one.
	///
	/// State: O(1).
	fn is_voter(who: &T::AccountId) -> bool {
		Voting::<T>::contains_key(who)
	}

	/// Check if `who` is currently an active member.
	///
	/// O(LogN) given N members. Since members are limited, O(1).
	fn is_member(who: &T::AccountId) -> bool {
		Self::members().binary_search_by(|(a, _b)| a.cmp(who)).is_ok()
	}

	/// Check if `who` is currently an active runner-up.
	///
	/// O(LogN) given N runners-up. Since runners-up are limited, O(1).
	fn is_runner_up(who: &T::AccountId) -> bool {
		Self::runners_up().iter().position(|(a, _b)| a == who).is_some()
	}

	/// Returns number of desired members.
	fn desired_members() -> u32 {
		T::DesiredMembers::get()
	}

	/// Returns number of desired runners up.
	fn desired_runners_up() -> u32 {
		T::DesiredRunnersUp::get()
	}

	/// Returns the term duration
	fn term_duration() -> T::BlockNumber {
		T::TermDuration::get()
	}

	/// Get the members' account ids.
	fn members_ids() -> Vec<T::AccountId> {
		Self::members().into_iter().map(|(m, _)| m).collect::<Vec<T::AccountId>>()
	}

	/// The the runners' up account ids.
	fn runners_up_ids() -> Vec<T::AccountId> {
		Self::runners_up().into_iter().map(|(r, _)| r).collect::<Vec<T::AccountId>>()
	}

	/// Check if `votes` will correspond to a defunct voter. As no origin is part of the inputs,
	/// this function does not check the origin at all.
	///
	/// O(NLogM) with M candidates and `who` having voted for `N` of them.
	/// Reads Members, RunnersUp, Candidates and Voting(who) from database.
	fn is_defunct_voter(votes: &[T::AccountId]) -> bool {
		votes.iter().all(|v|
			!Self::is_member(v) &&
			!Self::is_runner_up(v) &&
			!Self::is_candidate(v).is_ok()
		)
	}

	/// Remove a certain someone as a voter.
	///
	/// This will clean always clean the storage associated with the voter, and remove the balance
	/// lock. Optionally, it would also return the reserved voting bond if indicated by `unreserve`.
	/// If unreserve is true, has 3 storage reads and 1 reads.
	///
	/// DB access: Voting and Lock are always written to, if unreserve, then 1 read and write added.
	fn do_remove_voter(who: &T::AccountId, unreserve: bool) {
		// remove storage and lock.
		Voting::<T>::remove(who);
		T::Currency::remove_lock(T::ModuleId::get(), who);

		if unreserve {
			T::Currency::unreserve(who, T::VotingBond::get());
		}
	}

	/// Check there's nothing to do this block.
	///
	/// Runs phragmen election and cleans all the previous candidate state. The voter state is NOT
	/// cleaned and voters must themselves submit a transaction to retract.
	fn end_block(block_number: T::BlockNumber) -> Weight {
		if !Self::term_duration().is_zero() {
			if (block_number % Self::term_duration()).is_zero() {
				Self::do_phragmen();
				return T::block_weights().max_block;
			}
		}
		0
	}

	/// Run the phragmen election with all required side processes and state updates, if election
	/// succeeds. Else, it will emit an `ElectionError` event.
	///
	/// Calls the appropriate [`ChangeMembers`] function variant internally.
	///
	/// Reads: O(C + V*E) where C = candidates, V voters and E votes per voter exits.
	/// Writes: O(M + R) with M desired members and R runners_up.
	fn do_phragmen() {
		let desired_seats = Self::desired_members() as usize;
		let desired_runners_up = Self::desired_runners_up() as usize;
		let num_to_elect = desired_runners_up + desired_seats;

		let mut candidates = Self::candidates();
		// candidates who explicitly called `submit_candidacy`. Only these folks are at risk of
		// losing their bond.
		let exposed_candidates = candidates.clone();
		// current members are always a candidate for the next round as well.
		// this is guaranteed to not create any duplicates.
		candidates.append(&mut Self::members_ids());
		// previous runners_up are also always candidates for the next round.
		candidates.append(&mut Self::runners_up_ids());

		if candidates.len().is_zero() {
			Self::deposit_event(RawEvent::EmptyTerm);
			return;
		}

		// helper closures to deal with balance/stake.
		let total_issuance = T::Currency::total_issuance();
		let to_votes = |b: BalanceOf<T>| T::CurrencyToVote::to_vote(b, total_issuance);
		let to_balance = |e: ExtendedBalance| T::CurrencyToVote::to_currency(e, total_issuance);

		// used for prime election.
		let voters_and_stakes = Voting::<T>::iter()
			.map(|(voter, (stake, votes))| (voter, stake, votes))
			.collect::<Vec<_>>();
		// used for phragmen.
		let voters_and_votes = voters_and_stakes.iter()
			.cloned()
			.map(|(voter, stake, votes)| { (voter, to_votes(stake), votes)} )
			.collect::<Vec<_>>();

		let _ = sp_npos_elections::seq_phragmen::<T::AccountId, Perbill>(
			num_to_elect,
			candidates,
			voters_and_votes.clone(),
			None,
		).map(|ElectionResult { winners, assignments: _ }| {
			// this is already sorted by id.
			let old_members_ids_sorted = <Members<T>>::take().into_iter()
				.map(|(m, _)| m)
				.collect::<Vec<T::AccountId>>();
			// this one needs a sort by id.
			let mut old_runners_up_ids_sorted = <RunnersUp<T>>::take().into_iter()
				.map(|(r, _)| r)
				.collect::<Vec<T::AccountId>>();
			old_runners_up_ids_sorted.sort();

			// filter out those who end up with no backing stake.
			let new_set_with_stake = winners
				.into_iter()
				.filter_map(|(m, b)| if b.is_zero() { None } else { Some((m, to_balance(b))) })
				.collect::<Vec<(T::AccountId, BalanceOf<T>)>>();

			// OPTIMISATION NOTE: we could bail out here if `new_set.len() == 0`. There isn't much
			// left to do. Yet, re-arranging the code would require duplicating the slashing of
			// exposed candidates, cleaning any previous members, and so on. For now, in favour of
			// readability and veracity, we keep it simple.

			// split new set into winners and runners up.
			let split_point = desired_seats.min(new_set_with_stake.len());
			let mut new_members_sorted_by_id = (&new_set_with_stake[..split_point]).to_vec();

			// save the runners up as-is. They are sorted based on desirability.
			// save the members, sorted based on account id.
			new_members_sorted_by_id.sort_by(|i, j| i.0.cmp(&j.0));

			// Now we select a prime member using a [Borda count](https://en.wikipedia.org/wiki/Borda_count).
			// We weigh everyone's vote for that new member by a multiplier based on the order
			// of the votes. i.e. the first person a voter votes for gets a 16x multiplier,
			// the next person gets a 15x multiplier, an so on... (assuming `MAXIMUM_VOTE` = 16)
			let mut prime_votes: Vec<_> = new_members_sorted_by_id.iter().map(|c| (&c.0, BalanceOf::<T>::zero())).collect();
			for (_, stake, votes) in voters_and_stakes.into_iter() {
				for (vote_multiplier, who) in votes.iter()
					.enumerate()
					.map(|(vote_position, who)| ((MAXIMUM_VOTE - vote_position) as u32, who))
				{
					if let Ok(i) = prime_votes.binary_search_by_key(&who, |k| k.0) {
						prime_votes[i].1 = prime_votes[i].1.saturating_add(
							stake.saturating_mul(vote_multiplier.into())
						);
					}
				}
			}
			// We then select the new member with the highest weighted stake. In the case of
			// a tie, the last person in the list with the tied score is selected. This is
			// the person with the "highest" account id based on the sort above.
			let prime = prime_votes.into_iter().max_by_key(|x| x.1).map(|x| x.0.clone());

			// new_members_sorted_by_id is sorted by account id.
			let new_members_ids_sorted = new_members_sorted_by_id
				.iter()
				.map(|(m, _)| m.clone())
				.collect::<Vec<T::AccountId>>();

			let new_runners_up_sorted_by_rank = &new_set_with_stake[split_point..]
				.into_iter()
				.cloned()
				.rev()
				.collect::<Vec<(T::AccountId, BalanceOf<T>)>>();
			// new_runners_up remains sorted by desirability.
			let mut new_runners_up_ids_sorted = new_runners_up_sorted_by_rank
				.iter()
				.map(|(r, _)| r.clone())
				.collect::<Vec<T::AccountId>>();
			new_runners_up_ids_sorted.sort();

			// report member changes. We compute diff because we need the outgoing list.
			let (incoming, outgoing) = T::ChangeMembers::compute_members_diff(
				&new_members_ids_sorted,
				&old_members_ids_sorted,
			);
			T::ChangeMembers::change_members_sorted(
				&incoming,
				&outgoing,
				&new_members_ids_sorted,
			);
			T::ChangeMembers::set_prime(prime);

			// outgoing members who are no longer a runner-up lose their bond.
			let mut to_burn_bond = outgoing
				.iter()
				.filter(|o| new_runners_up_ids_sorted.binary_search(o).is_err())
				.cloned()
				.collect::<Vec<_>>();

			// compute the outgoing of runners up as well and append them to the `to_burn_bond`, if
			// they are not members.
			{
				let (_, outgoing) = T::ChangeMembers::compute_members_diff(
					&new_runners_up_ids_sorted,
					&old_runners_up_ids_sorted,
				);
				// none of the ones computed to be outgoing must still be in the list.
				debug_assert!(outgoing.iter().all(|o| !new_runners_up_ids_sorted.contains(o)));
				to_burn_bond.extend(
					outgoing
						.iter()
						.filter(|o| new_members_ids_sorted.binary_search(o).is_err())
						.cloned()
						.collect::<Vec<_>>()
				);
			}

			// Burn loser bond. members list is sorted. O(NLogM) (N candidates, M members)
			// runner up list is also sorted. O(NLogK) given K runner ups. Overall: O(NLogM + N*K)
			// both the member and runner counts are bounded.
			exposed_candidates.into_iter().for_each(|c| {
				// any candidate who is not a member and not a runner up.
				if
					new_members_ids_sorted.binary_search(&c).is_err() &&
					new_runners_up_ids_sorted.binary_search(&c).is_err()
				{
					let (imbalance, _) = T::Currency::slash_reserved(&c, T::CandidacyBond::get());
					Self::deposit_event(RawEvent::CandidateSlashed(c, T::CandidacyBond::get()));
					T::LoserCandidate::on_unbalanced(imbalance);
				}
			});

			// Burn outgoing bonds
			to_burn_bond.into_iter().for_each(|x| {
				let (imbalance, _) = T::Currency::slash_reserved(&x, T::CandidacyBond::get());
				Self::deposit_event(RawEvent::SeatHolderSlashed(x, T::CandidacyBond::get()));
				T::LoserCandidate::on_unbalanced(imbalance);
			});

			<Members<T>>::put(&new_members_sorted_by_id);
			<RunnersUp<T>>::put(new_runners_up_sorted_by_rank);

			Self::deposit_event(RawEvent::NewTerm(new_members_sorted_by_id.clone().to_vec()));

			// clean candidates.
			<Candidates<T>>::kill();

			ElectionRounds::mutate(|v| *v += 1);
		}).map_err(|e| {
			frame_support::debug::error!("elections-phragmen: failed to run election [{:?}].", e);
			Self::deposit_event(RawEvent::ElectionError);
		});
	}
}

impl<T: Trait> Contains<T::AccountId> for Module<T> {
	fn contains(who: &T::AccountId) -> bool {
		Self::is_member(who)
	}
	fn sorted_members() -> Vec<T::AccountId> { Self::members_ids() }

	// A special function to populate members in this pallet for passing Origin
	// checks in runtime benchmarking.
	#[cfg(feature = "runtime-benchmarks")]
	fn add(who: &T::AccountId) {
		Members::<T>::mutate(|members| {
			match members.binary_search_by(|(a, _b)| a.cmp(who)) {
				Ok(_) => (),
				Err(pos) => members.insert(pos, (who.clone(), BalanceOf::<T>::default())),
			}
		})
	}
}

impl<T: Trait> ContainsLengthBound for Module<T> {
	fn min_len() -> usize { 0 }

	/// Implementation uses a parameter type so calling is cost-free.
	fn max_len() -> usize {
		Self::desired_members() as usize
	}
}

#[cfg(test)]
mod tests {
	use super::*;
<<<<<<< HEAD
	use std::cell::RefCell;
	use frame_support::{assert_ok, assert_noop, assert_err_with_weight, parameter_types};
=======
	use frame_support::{assert_ok, assert_noop, assert_err_with_weight, parameter_types,
		weights::Weight,
	};
>>>>>>> 1ec8a7f5
	use substrate_test_utils::assert_eq_uvec;
	use sp_core::H256;
	use sp_runtime::{
		testing::Header, BuildStorage, DispatchResult,
		traits::{BlakeTwo256, IdentityLookup, Block as BlockT},
	};
	use crate as elections_phragmen;

	parameter_types! {
		pub const BlockHashCount: u64 = 250;
		pub BlockWeights: frame_system::limits::BlockWeights =
			frame_system::limits::BlockWeights::simple_max(1024);
	}

	impl frame_system::Trait for Test {
		type BaseCallFilter = ();
		type BlockWeights = BlockWeights;
		type BlockLength = ();
		type DbWeight = ();
		type Origin = Origin;
		type Index = u64;
		type BlockNumber = u64;
		type Call = Call;
		type Hash = H256;
		type Hashing = BlakeTwo256;
		type AccountId = u64;
		type Lookup = IdentityLookup<Self::AccountId>;
		type Header = Header;
		type Event = Event;
		type BlockHashCount = BlockHashCount;
		type Version = ();
		type PalletInfo = ();
		type AccountData = pallet_balances::AccountData<u64>;
		type OnNewAccount = ();
		type OnKilledAccount = ();
		type SystemWeightInfo = ();
	}

	parameter_types! {
		pub const ExistentialDeposit: u64 = 1;
	}

	impl pallet_balances::Trait for Test {
		type Balance = u64;
		type Event = Event;
		type DustRemoval = ();
		type ExistentialDeposit = ExistentialDeposit;
		type AccountStore = frame_system::Module<Test>;
		type MaxLocks = ();
		type WeightInfo = ();
	}

	parameter_types! {
		pub const CandidacyBond: u64 = 3;
	}

	frame_support::parameter_types! {
		pub static VotingBond: u64 = 2;
		pub static DesiredMembers: u32 = 2;
		pub static DesiredRunnersUp: u32 = 2;
		pub static TermDuration: u64 = 5;
		pub static Members: Vec<u64> = vec![];
		pub static Prime: Option<u64> = None;
	}

	pub struct TestChangeMembers;
	impl ChangeMembers<u64> for TestChangeMembers {
		fn change_members_sorted(incoming: &[u64], outgoing: &[u64], new: &[u64]) {
			// new, incoming, outgoing must be sorted.
			let mut new_sorted = new.to_vec();
			new_sorted.sort();
			assert_eq!(new, &new_sorted[..]);

			let mut incoming_sorted = incoming.to_vec();
			incoming_sorted.sort();
			assert_eq!(incoming, &incoming_sorted[..]);

			let mut outgoing_sorted = outgoing.to_vec();
			outgoing_sorted.sort();
			assert_eq!(outgoing, &outgoing_sorted[..]);

			// incoming and outgoing must be disjoint
			for x in incoming.iter() {
				assert!(outgoing.binary_search(x).is_err());
			}

			let mut old_plus_incoming = MEMBERS.with(|m| m.borrow().to_vec());
			old_plus_incoming.extend_from_slice(incoming);
			old_plus_incoming.sort();

			let mut new_plus_outgoing = new.to_vec();
			new_plus_outgoing.extend_from_slice(outgoing);
			new_plus_outgoing.sort();

			assert_eq!(old_plus_incoming, new_plus_outgoing, "change members call is incorrect!");

			MEMBERS.with(|m| *m.borrow_mut() = new.to_vec());
			PRIME.with(|p| *p.borrow_mut() = None);
		}

		fn set_prime(who: Option<u64>) {
			PRIME.with(|p| *p.borrow_mut() = who);
		}
	}

	parameter_types!{
		pub const ElectionsPhragmenModuleId: LockIdentifier = *b"phrelect";
	}

	impl Trait for Test {
		type ModuleId = ElectionsPhragmenModuleId;
		type Event = Event;
		type Currency = Balances;
		type CurrencyToVote = frame_support::traits::SaturatingCurrencyToVote;
		type ChangeMembers = TestChangeMembers;
		type InitializeMembers = ();
		type CandidacyBond = CandidacyBond;
		type VotingBond = VotingBond;
		type TermDuration = TermDuration;
		type DesiredMembers = DesiredMembers;
		type DesiredRunnersUp = DesiredRunnersUp;
		type LoserCandidate = ();
		type KickedMember = ();
		type BadReport = ();
		type WeightInfo = ();
	}

	pub type Block = sp_runtime::generic::Block<Header, UncheckedExtrinsic>;
	pub type UncheckedExtrinsic = sp_runtime::generic::UncheckedExtrinsic<u32, u64, Call, ()>;

	frame_support::construct_runtime!(
		pub enum Test where
			Block = Block,
			NodeBlock = Block,
			UncheckedExtrinsic = UncheckedExtrinsic
		{
			System: frame_system::{Module, Call, Event<T>},
			Balances: pallet_balances::{Module, Call, Event<T>, Config<T>},
			Elections: elections_phragmen::{Module, Call, Event<T>, Config<T>},
		}
	);

	pub struct ExtBuilder {
		genesis_members: Vec<(u64, u64)>,
		balance_factor: u64,
		voter_bond: u64,
		term_duration: u64,
		desired_runners_up: u32,
		desired_members: u32,
	}

	impl Default for ExtBuilder {
		fn default() -> Self {
			Self {
				genesis_members: vec![],
				balance_factor: 1,
				voter_bond: 2,
				term_duration: 5,
				desired_runners_up: 0,
				desired_members: 2,
			}
		}
	}

	impl ExtBuilder {
		pub fn voter_bond(mut self, fee: u64) -> Self {
			self.voter_bond = fee;
			self
		}
		pub fn desired_runners_up(mut self, count: u32) -> Self {
			self.desired_runners_up = count;
			self
		}
		pub fn term_duration(mut self, duration: u64) -> Self {
			self.term_duration = duration;
			self
		}
		pub fn genesis_members(mut self, members: Vec<(u64, u64)>) -> Self {
			self.genesis_members = members;
			self
		}
		pub fn desired_members(mut self, count: u32) -> Self {
			self.desired_members = count;
			self
		}
		pub fn balance_factor(mut self, factor: u64) -> Self {
			self.balance_factor = factor;
			self
		}
		fn set_constants(&self) {
			VOTING_BOND.with(|v| *v.borrow_mut() = self.voter_bond);
			TERM_DURATION.with(|v| *v.borrow_mut() = self.term_duration);
			DESIRED_RUNNERS_UP.with(|v| *v.borrow_mut() = self.desired_runners_up);
			DESIRED_MEMBERS.with(|m| *m.borrow_mut() = self.desired_members);
			MEMBERS.with(|m| *m.borrow_mut() = self.genesis_members.iter().map(|(m, _)| m.clone()).collect::<Vec<_>>());
		}
		pub fn build_and_execute(self, test: impl FnOnce() -> ()) {
			self.set_constants();
			let mut ext: sp_io::TestExternalities = GenesisConfig {
				pallet_balances: Some(pallet_balances::GenesisConfig::<Test>{
					balances: vec![
						(1, 10 * self.balance_factor),
						(2, 20 * self.balance_factor),
						(3, 30 * self.balance_factor),
						(4, 40 * self.balance_factor),
						(5, 50 * self.balance_factor),
						(6, 60 * self.balance_factor)
					],
				}),
				elections_phragmen: Some(elections_phragmen::GenesisConfig::<Test> {
					members: self.genesis_members
				}),
			}.build_storage().unwrap().into();
			ext.execute_with(pre_conditions);
			ext.execute_with(test);
			ext.execute_with(post_conditions)
		}
	}

	fn all_voters() -> Vec<u64> {
		Voting::<Test>::iter().map(|(v, _)| v).collect::<Vec<u64>>()
	}

	fn balances(who: &u64) -> (u64, u64) {
		(Balances::free_balance(who), Balances::reserved_balance(who))
	}

	fn has_lock(who: &u64) -> u64 {
		let lock = Balances::locks(who)[0].clone();
		assert_eq!(lock.id, ElectionsPhragmenModuleId::get());
		lock.amount
	}

	fn intersects<T: PartialEq>(a: &[T], b: &[T]) -> bool {
		a.iter().any(|e| b.contains(e))
	}

	fn ensure_members_sorted() {
		let mut members = Elections::members().clone();
		members.sort();
		assert_eq!(Elections::members(), members);
	}

	fn ensure_candidates_sorted() {
		let mut candidates = Elections::candidates().clone();
		candidates.sort();
		assert_eq!(Elections::candidates(), candidates);
	}

	fn locked_stake_of(who: &u64) -> u64 {
		Voting::<Test>::get(who).0
	}

	fn ensure_members_has_approval_stake() {
		// we filter members that have no approval state. This means that even we have more seats
		// than candidates, we will never ever chose a member with no votes.
		assert!(
			Elections::members().iter().chain(
				Elections::runners_up().iter()
			).all(|(_, s)| *s != u64::zero())
		);
	}

	fn ensure_member_candidates_runners_up_disjoint() {
		// members, candidates and runners-up must always be disjoint sets.
		assert!(!intersects(&Elections::members_ids(), &Elections::candidates()));
		assert!(!intersects(&Elections::members_ids(), &Elections::runners_up_ids()));
		assert!(!intersects(&Elections::candidates(), &Elections::runners_up_ids()));
	}

	fn pre_conditions() {
		System::set_block_number(1);
		ensure_members_sorted();
		ensure_candidates_sorted();
	}

	fn post_conditions() {
		ensure_members_sorted();
		ensure_candidates_sorted();
		ensure_member_candidates_runners_up_disjoint();
		ensure_members_has_approval_stake();
	}

	fn submit_candidacy(origin: Origin) -> DispatchResult {
		Elections::submit_candidacy(origin, Elections::candidates().len() as u32)
	}

	fn vote(origin: Origin, votes: Vec<u64>, stake: u64) -> DispatchResult {
		// historical note: helper function was created in a period of time in which the API of vote
		// call was changing. Currently it is a wrapper for the original call and does not do much.
		// Nonetheless, totally harmless.
		ensure_signed(origin.clone()).expect("vote origin must be signed");
		Elections::vote(origin, votes, stake)
	}

	fn votes_of(who: &u64) -> Vec<u64> {
		Voting::<Test>::get(who).1
	}

	fn defunct_for(who: u64) -> DefunctVoter<u64> {
		DefunctVoter {
			who,
			candidate_count: Elections::candidates().len() as u32,
			vote_count: votes_of(&who).len() as u32
		}
	}

	#[test]
	fn params_should_work() {
		ExtBuilder::default().build_and_execute(|| {
			assert_eq!(Elections::desired_members(), 2);
			assert_eq!(Elections::term_duration(), 5);
			assert_eq!(Elections::election_rounds(), 0);

			assert!(Elections::members().is_empty());
			assert!(Elections::runners_up().is_empty());

			assert!(Elections::candidates().is_empty());
			assert_eq!(<Candidates<Test>>::decode_len(), None);
			assert!(Elections::is_candidate(&1).is_err());

			assert!(all_voters().is_empty());
			assert!(votes_of(&1).is_empty());
		});
	}

	#[test]
	fn genesis_members_should_work() {
		ExtBuilder::default().genesis_members(vec![(1, 10), (2, 20)]).build_and_execute(|| {
			System::set_block_number(1);
			assert_eq!(Elections::members(), vec![(1, 10), (2, 20)]);

			assert_eq!(Elections::voting(1), (10, vec![1]));
			assert_eq!(Elections::voting(2), (20, vec![2]));

			// they will persist since they have self vote.
			System::set_block_number(5);
			Elections::end_block(System::block_number());

			assert_eq!(Elections::members_ids(), vec![1, 2]);
		})
	}

	#[test]
	fn genesis_members_unsorted_should_work() {
		ExtBuilder::default().genesis_members(vec![(2, 20), (1, 10)]).build_and_execute(|| {
			System::set_block_number(1);
			assert_eq!(Elections::members(), vec![(1, 10), (2, 20)]);

			assert_eq!(Elections::voting(1), (10, vec![1]));
			assert_eq!(Elections::voting(2), (20, vec![2]));

			// they will persist since they have self vote.
			System::set_block_number(5);
			Elections::end_block(System::block_number());

			assert_eq!(Elections::members_ids(), vec![1, 2]);
		})
	}

	#[test]
	#[should_panic = "Genesis member does not have enough stake"]
	fn genesis_members_cannot_over_stake_0() {
		// 10 cannot lock 20 as their stake and extra genesis will panic.
		ExtBuilder::default()
			.genesis_members(vec![(1, 20), (2, 20)])
			.build_and_execute(|| {});
	}

	#[test]
	#[should_panic]
	fn genesis_members_cannot_over_stake_1() {
		// 10 cannot reserve 20 as voting bond and extra genesis will panic.
		ExtBuilder::default()
			.voter_bond(20)
			.genesis_members(vec![(1, 10), (2, 20)])
			.build_and_execute(|| {});
	}

	#[test]
	#[should_panic = "Duplicate member in elections phragmen genesis: 2"]
	fn genesis_members_cannot_be_duplicate() {
		ExtBuilder::default()
			.genesis_members(vec![(1, 10), (2, 10), (2, 10)])
			.build_and_execute(|| {});
	}

	#[test]
	fn term_duration_zero_is_passive() {
		ExtBuilder::default()
			.term_duration(0)
			.build_and_execute(||
		{
			assert_eq!(Elections::term_duration(), 0);
			assert_eq!(Elections::desired_members(), 2);
			assert_eq!(Elections::election_rounds(), 0);

			assert!(Elections::members_ids().is_empty());
			assert!(Elections::runners_up().is_empty());
			assert!(Elections::candidates().is_empty());

			System::set_block_number(5);
			Elections::end_block(System::block_number());

			assert!(Elections::members_ids().is_empty());
			assert!(Elections::runners_up().is_empty());
			assert!(Elections::candidates().is_empty());
		});
	}

	#[test]
	fn simple_candidate_submission_should_work() {
		ExtBuilder::default().build_and_execute(|| {
			assert_eq!(Elections::candidates(), Vec::<u64>::new());
			assert!(Elections::is_candidate(&1).is_err());
			assert!(Elections::is_candidate(&2).is_err());

			assert_eq!(balances(&1), (10, 0));
			assert_ok!(submit_candidacy(Origin::signed(1)));
			assert_eq!(balances(&1), (7, 3));

			assert_eq!(Elections::candidates(), vec![1]);

			assert!(Elections::is_candidate(&1).is_ok());
			assert!(Elections::is_candidate(&2).is_err());

			assert_eq!(balances(&2), (20, 0));
			assert_ok!(submit_candidacy(Origin::signed(2)));
			assert_eq!(balances(&2), (17, 3));

			assert_eq!(Elections::candidates(), vec![1, 2]);

			assert!(Elections::is_candidate(&1).is_ok());
			assert!(Elections::is_candidate(&2).is_ok());
		});
	}

	#[test]
	fn simple_candidate_submission_with_no_votes_should_work() {
		ExtBuilder::default().build_and_execute(|| {
			assert_eq!(Elections::candidates(), Vec::<u64>::new());

			assert_ok!(submit_candidacy(Origin::signed(1)));
			assert_ok!(submit_candidacy(Origin::signed(2)));

			assert!(Elections::is_candidate(&1).is_ok());
			assert!(Elections::is_candidate(&2).is_ok());
			assert_eq!(Elections::candidates(), vec![1, 2]);

			assert!(Elections::members_ids().is_empty());
			assert!(Elections::runners_up().is_empty());

			System::set_block_number(5);
			Elections::end_block(System::block_number());

			assert!(Elections::is_candidate(&1).is_err());
			assert!(Elections::is_candidate(&2).is_err());
			assert!(Elections::candidates().is_empty());

			assert!(Elections::members_ids().is_empty());
			assert!(Elections::runners_up().is_empty());
		});
	}

	#[test]
	fn dupe_candidate_submission_should_not_work() {
		ExtBuilder::default().build_and_execute(|| {
			assert_eq!(Elections::candidates(), Vec::<u64>::new());
			assert_ok!(submit_candidacy(Origin::signed(1)));
			assert_eq!(Elections::candidates(), vec![1]);
			assert_noop!(
				submit_candidacy(Origin::signed(1)),
				Error::<Test>::DuplicatedCandidate,
			);
		});
	}

	#[test]
	fn member_candidacy_submission_should_not_work() {
		// critically important to make sure that outgoing candidates and losers are not mixed up.
		ExtBuilder::default().build_and_execute(|| {
			assert_ok!(submit_candidacy(Origin::signed(5)));
			assert_ok!(vote(Origin::signed(2), vec![5], 20));

			System::set_block_number(5);
			Elections::end_block(System::block_number());

			assert_eq!(Elections::members_ids(), vec![5]);
			assert!(Elections::runners_up().is_empty());
			assert!(Elections::candidates().is_empty());

			assert_noop!(
				submit_candidacy(Origin::signed(5)),
				Error::<Test>::MemberSubmit,
			);
		});
	}

	#[test]
	fn runner_candidate_submission_should_not_work() {
		ExtBuilder::default().desired_runners_up(2).build_and_execute(|| {
			assert_ok!(submit_candidacy(Origin::signed(5)));
			assert_ok!(submit_candidacy(Origin::signed(4)));
			assert_ok!(submit_candidacy(Origin::signed(3)));

			assert_ok!(vote(Origin::signed(2), vec![5, 4], 20));
			assert_ok!(vote(Origin::signed(1), vec![3], 10));

			System::set_block_number(5);
			Elections::end_block(System::block_number());

			assert_eq!(Elections::members_ids(), vec![4, 5]);
			assert_eq!(Elections::runners_up_ids(), vec![3]);

			assert_noop!(
				submit_candidacy(Origin::signed(3)),
				Error::<Test>::RunnerSubmit,
			);
		});
	}

	#[test]
	fn poor_candidate_submission_should_not_work() {
		ExtBuilder::default().build_and_execute(|| {
			assert_eq!(Elections::candidates(), Vec::<u64>::new());
			assert_noop!(
				submit_candidacy(Origin::signed(7)),
				Error::<Test>::InsufficientCandidateFunds,
			);
		});
	}

	#[test]
	fn simple_voting_should_work() {
		ExtBuilder::default().build_and_execute(|| {
			assert_eq!(Elections::candidates(), Vec::<u64>::new());
			assert_eq!(balances(&2), (20, 0));

			assert_ok!(submit_candidacy(Origin::signed(5)));
			assert_ok!(vote(Origin::signed(2), vec![5], 20));

			assert_eq!(balances(&2), (18, 2));
			assert_eq!(has_lock(&2), 20);
		});
	}

	#[test]
	fn can_vote_with_custom_stake() {
		ExtBuilder::default().build_and_execute(|| {
			assert_eq!(Elections::candidates(), Vec::<u64>::new());
			assert_eq!(balances(&2), (20, 0));

			assert_ok!(submit_candidacy(Origin::signed(5)));
			assert_ok!(vote(Origin::signed(2), vec![5], 12));

			assert_eq!(balances(&2), (18, 2));
			assert_eq!(has_lock(&2), 12);
		});
	}

	#[test]
	fn can_update_votes_and_stake() {
		ExtBuilder::default().build_and_execute(|| {
			assert_eq!(balances(&2), (20, 0));

			assert_ok!(submit_candidacy(Origin::signed(5)));
			assert_ok!(submit_candidacy(Origin::signed(4)));
			assert_ok!(vote(Origin::signed(2), vec![5], 20));

			assert_eq!(balances(&2), (18, 2));
			assert_eq!(has_lock(&2), 20);
			assert_eq!(locked_stake_of(&2), 20);

			// can update; different stake; different lock and reserve.
			assert_ok!(vote(Origin::signed(2), vec![5, 4], 15));
			assert_eq!(balances(&2), (18, 2));
			assert_eq!(has_lock(&2), 15);
			assert_eq!(locked_stake_of(&2), 15);
		});
	}

	#[test]
	fn cannot_vote_for_no_candidate() {
		ExtBuilder::default().build_and_execute(|| {
			assert_noop!(
				vote(Origin::signed(2), vec![], 20),
				Error::<Test>::NoVotes,
			);
		});
	}

	#[test]
	fn can_vote_for_old_members_even_when_no_new_candidates() {
		ExtBuilder::default().build_and_execute(|| {
			assert_ok!(submit_candidacy(Origin::signed(5)));
			assert_ok!(submit_candidacy(Origin::signed(4)));

			assert_ok!(vote(Origin::signed(2), vec![4, 5], 20));

			System::set_block_number(5);
			Elections::end_block(System::block_number());

			assert_eq!(Elections::members_ids(), vec![4, 5]);
			assert!(Elections::candidates().is_empty());

			assert_ok!(vote(Origin::signed(3), vec![4, 5], 10));
		});
	}

	#[test]
	fn prime_works() {
		ExtBuilder::default().build_and_execute(|| {
			assert_ok!(submit_candidacy(Origin::signed(3)));
			assert_ok!(submit_candidacy(Origin::signed(4)));
			assert_ok!(submit_candidacy(Origin::signed(5)));

			assert_ok!(vote(Origin::signed(1), vec![4, 3], 10));
			assert_ok!(vote(Origin::signed(2), vec![4], 20));
			assert_ok!(vote(Origin::signed(3), vec![3], 30));
			assert_ok!(vote(Origin::signed(4), vec![4], 40));
			assert_ok!(vote(Origin::signed(5), vec![5], 50));

			System::set_block_number(5);
			Elections::end_block(System::block_number());

			assert_eq!(Elections::members_ids(), vec![4, 5]);
			assert!(Elections::candidates().is_empty());

			assert_ok!(vote(Origin::signed(3), vec![4, 5], 10));
			assert_eq!(PRIME.with(|p| *p.borrow()), Some(4));
		});
	}

	#[test]
	fn prime_votes_for_exiting_members_are_removed() {
		ExtBuilder::default().build_and_execute(|| {
			assert_ok!(submit_candidacy(Origin::signed(3)));
			assert_ok!(submit_candidacy(Origin::signed(4)));
			assert_ok!(submit_candidacy(Origin::signed(5)));

			assert_ok!(vote(Origin::signed(1), vec![4, 3], 10));
			assert_ok!(vote(Origin::signed(2), vec![4], 20));
			assert_ok!(vote(Origin::signed(3), vec![3], 30));
			assert_ok!(vote(Origin::signed(4), vec![4], 40));
			assert_ok!(vote(Origin::signed(5), vec![5], 50));

			assert_ok!(Elections::renounce_candidacy(Origin::signed(4), Renouncing::Candidate(3)));

			System::set_block_number(5);
			Elections::end_block(System::block_number());

			assert_eq!(Elections::members_ids(), vec![3, 5]);
			assert!(Elections::candidates().is_empty());

			assert_eq!(PRIME.with(|p| *p.borrow()), Some(5));
		});
	}

	#[test]
	fn cannot_vote_for_more_than_candidates_and_members_and_runners() {
		ExtBuilder::default()
			.desired_runners_up(1)
			.balance_factor(10)
			.build_and_execute(
		|| {
			// when we have only candidates
			assert_ok!(submit_candidacy(Origin::signed(5)));
			assert_ok!(submit_candidacy(Origin::signed(4)));
			assert_ok!(submit_candidacy(Origin::signed(3)));

			assert_noop!(
				// content of the vote is irrelevant.
				vote(Origin::signed(1), vec![9, 99, 999, 9999], 5),
				Error::<Test>::TooManyVotes,
			);

			assert_ok!(vote(Origin::signed(3), vec![3], 30));
			assert_ok!(vote(Origin::signed(4), vec![4], 40));
			assert_ok!(vote(Origin::signed(5), vec![5], 50));

			System::set_block_number(5);
			Elections::end_block(System::block_number());

			// now we have 2 members, 1 runner-up, and 1 new candidate
			assert_ok!(submit_candidacy(Origin::signed(2)));

			assert_ok!(vote(Origin::signed(1), vec![9, 99, 999, 9999], 5));
			assert_noop!(
				vote(Origin::signed(1), vec![9, 99, 999, 9_999, 99_999], 5),
				Error::<Test>::TooManyVotes,
			);
		});
	}

	#[test]
	fn cannot_vote_for_less_than_ed() {
		ExtBuilder::default().build_and_execute(|| {
			assert_ok!(submit_candidacy(Origin::signed(5)));
			assert_ok!(submit_candidacy(Origin::signed(4)));

			assert_noop!(
				vote(Origin::signed(2), vec![4], 1),
				Error::<Test>::LowBalance,
			);
		})
	}

	#[test]
	fn can_vote_for_more_than_total_balance_but_moot() {
		ExtBuilder::default().build_and_execute(|| {
			assert_ok!(submit_candidacy(Origin::signed(5)));
			assert_ok!(submit_candidacy(Origin::signed(4)));

			assert_ok!(vote(Origin::signed(2), vec![4, 5], 30));
			// you can lie but won't get away with it.
			assert_eq!(locked_stake_of(&2), 20);
			assert_eq!(has_lock(&2), 20);
		});
	}

	#[test]
	fn remove_voter_should_work() {
		ExtBuilder::default().voter_bond(8).build_and_execute(|| {
			assert_ok!(submit_candidacy(Origin::signed(5)));

			assert_ok!(vote(Origin::signed(2), vec![5], 20));
			assert_ok!(vote(Origin::signed(3), vec![5], 30));

			assert_eq_uvec!(all_voters(), vec![2, 3]);
			assert_eq!(locked_stake_of(&2), 20);
			assert_eq!(locked_stake_of(&3), 30);
			assert_eq!(votes_of(&2), vec![5]);
			assert_eq!(votes_of(&3), vec![5]);

			assert_ok!(Elections::remove_voter(Origin::signed(2)));

			assert_eq_uvec!(all_voters(), vec![3]);
			assert!(votes_of(&2).is_empty());
			assert_eq!(locked_stake_of(&2), 0);

			assert_eq!(balances(&2), (20, 0));
			assert_eq!(Balances::locks(&2).len(), 0);
		});
	}

	#[test]
	fn non_voter_remove_should_not_work() {
		ExtBuilder::default().build_and_execute(|| {
			assert_noop!(Elections::remove_voter(Origin::signed(3)), Error::<Test>::MustBeVoter);
		});
	}

	#[test]
	fn dupe_remove_should_fail() {
		ExtBuilder::default().build_and_execute(|| {
			assert_ok!(submit_candidacy(Origin::signed(5)));
			assert_ok!(vote(Origin::signed(2), vec![5], 20));

			assert_ok!(Elections::remove_voter(Origin::signed(2)));
			assert!(all_voters().is_empty());

			assert_noop!(Elections::remove_voter(Origin::signed(2)), Error::<Test>::MustBeVoter);
		});
	}

	#[test]
	fn removed_voter_should_not_be_counted() {
		ExtBuilder::default().build_and_execute(|| {
			assert_ok!(submit_candidacy(Origin::signed(5)));
			assert_ok!(submit_candidacy(Origin::signed(4)));
			assert_ok!(submit_candidacy(Origin::signed(3)));

			assert_ok!(vote(Origin::signed(5), vec![5], 50));
			assert_ok!(vote(Origin::signed(4), vec![4], 40));
			assert_ok!(vote(Origin::signed(3), vec![3], 30));

			assert_ok!(Elections::remove_voter(Origin::signed(4)));

			System::set_block_number(5);
			Elections::end_block(System::block_number());

			assert_eq!(Elections::members_ids(), vec![3, 5]);
		});
	}

	#[test]
	fn reporter_must_be_voter() {
		ExtBuilder::default().build_and_execute(|| {
			assert_noop!(
				Elections::report_defunct_voter(Origin::signed(1), defunct_for(2)),
				Error::<Test>::MustBeVoter,
			);
		});
	}

	#[test]
	fn reporter_must_provide_lengths() {
		ExtBuilder::default().build_and_execute(|| {
			assert_ok!(submit_candidacy(Origin::signed(5)));
			assert_ok!(submit_candidacy(Origin::signed(4)));
			assert_ok!(submit_candidacy(Origin::signed(3)));

			// both are defunct.
			assert_ok!(vote(Origin::signed(5), vec![99, 999, 9999], 50));
			assert_ok!(vote(Origin::signed(4), vec![999], 40));

			// 3 candidates! incorrect candidate length.
			assert_noop!(
				Elections::report_defunct_voter(Origin::signed(4), DefunctVoter {
					who: 5,
					candidate_count: 2,
					vote_count: 3,
				}),
				Error::<Test>::InvalidCandidateCount,
			);

			// 3 votes! incorrect vote length
			assert_noop!(
				Elections::report_defunct_voter(Origin::signed(4), DefunctVoter {
					who: 5,
					candidate_count: 3,
					vote_count: 2,
				}),
				Error::<Test>::InvalidVoteCount,
			);

			// correct.
			assert_ok!(Elections::report_defunct_voter(Origin::signed(4), DefunctVoter {
				who: 5,
				candidate_count: 3,
				vote_count: 3,
			}));
		});
	}

	#[test]
	fn reporter_can_overestimate_length() {
		ExtBuilder::default().build_and_execute(|| {
			assert_ok!(submit_candidacy(Origin::signed(5)));
			assert_ok!(submit_candidacy(Origin::signed(4)));

			// both are defunct.
			assert_ok!(vote(Origin::signed(5), vec![99], 50));
			assert_ok!(vote(Origin::signed(4), vec![999], 40));

			// 2 candidates! overestimation is okay.
			assert_ok!(Elections::report_defunct_voter(Origin::signed(4), defunct_for(5)));
		});
	}

	#[test]
	fn can_detect_defunct_voter() {
		ExtBuilder::default().desired_runners_up(2).build_and_execute(|| {
			assert_ok!(submit_candidacy(Origin::signed(4)));
			assert_ok!(submit_candidacy(Origin::signed(5)));
			assert_ok!(submit_candidacy(Origin::signed(6)));

			assert_ok!(vote(Origin::signed(5), vec![5], 50));
			assert_ok!(vote(Origin::signed(4), vec![4], 40));
			assert_ok!(vote(Origin::signed(2), vec![4, 5], 20));
			assert_ok!(vote(Origin::signed(6), vec![6], 30));
			// will be soon a defunct voter.
			assert_ok!(vote(Origin::signed(3), vec![3], 30));

			System::set_block_number(5);
			Elections::end_block(System::block_number());

			assert_eq!(Elections::members_ids(), vec![4, 5]);
			assert_eq!(Elections::runners_up_ids(), vec![6]);
			assert!(Elections::candidates().is_empty());

			// all of them have a member or runner-up that they voted for.
			assert_eq!(Elections::is_defunct_voter(&votes_of(&5)), false);
			assert_eq!(Elections::is_defunct_voter(&votes_of(&4)), false);
			assert_eq!(Elections::is_defunct_voter(&votes_of(&2)), false);
			assert_eq!(Elections::is_defunct_voter(&votes_of(&6)), false);

			// defunct
			assert_eq!(Elections::is_defunct_voter(&votes_of(&3)), true);

			assert_ok!(submit_candidacy(Origin::signed(1)));
			assert_ok!(vote(Origin::signed(1), vec![1], 10));

			// has a candidate voted for.
			assert_eq!(Elections::is_defunct_voter(&votes_of(&1)), false);

		});
	}

	#[test]
	fn report_voter_should_work_and_earn_reward() {
		ExtBuilder::default().build_and_execute(|| {
			assert_ok!(submit_candidacy(Origin::signed(5)));
			assert_ok!(submit_candidacy(Origin::signed(4)));

			assert_ok!(vote(Origin::signed(5), vec![5], 50));
			assert_ok!(vote(Origin::signed(4), vec![4], 40));
			assert_ok!(vote(Origin::signed(2), vec![4, 5], 20));
			// will be soon a defunct voter.
			assert_ok!(vote(Origin::signed(3), vec![3], 30));

			System::set_block_number(5);
			Elections::end_block(System::block_number());

			assert_eq!(Elections::members_ids(), vec![4, 5]);
			assert!(Elections::candidates().is_empty());

			assert_eq!(balances(&3), (28, 2));
			assert_eq!(balances(&5), (45, 5));

			assert_ok!(Elections::report_defunct_voter(Origin::signed(5), defunct_for(3)));
			assert!(System::events().iter().any(|event| {
				event.event == Event::elections_phragmen(RawEvent::VoterReported(3, 5, true))
			}));

			assert_eq!(balances(&3), (28, 0));
			assert_eq!(balances(&5), (47, 5));
		});
	}

	#[test]
	fn report_voter_should_slash_when_bad_report() {
		ExtBuilder::default().build_and_execute(|| {
			assert_ok!(submit_candidacy(Origin::signed(5)));
			assert_ok!(submit_candidacy(Origin::signed(4)));

			assert_ok!(vote(Origin::signed(5), vec![5], 50));
			assert_ok!(vote(Origin::signed(4), vec![4], 40));

			System::set_block_number(5);
			Elections::end_block(System::block_number());

			assert_eq!(Elections::members_ids(), vec![4, 5]);
			assert!(Elections::candidates().is_empty());

			assert_eq!(balances(&4), (35, 5));
			assert_eq!(balances(&5), (45, 5));

			assert_ok!(Elections::report_defunct_voter(Origin::signed(5), defunct_for(4)));
			assert!(System::events().iter().any(|event| {
				event.event == Event::elections_phragmen(RawEvent::VoterReported(4, 5, false))
			}));

			assert_eq!(balances(&4), (35, 5));
			assert_eq!(balances(&5), (45, 3));
		});
	}

	#[test]
	fn simple_voting_rounds_should_work() {
		ExtBuilder::default().build_and_execute(|| {
			assert_ok!(submit_candidacy(Origin::signed(5)));
			assert_ok!(submit_candidacy(Origin::signed(4)));
			assert_ok!(submit_candidacy(Origin::signed(3)));

			assert_ok!(vote(Origin::signed(2), vec![5], 20));
			assert_ok!(vote(Origin::signed(4), vec![4], 15));
			assert_ok!(vote(Origin::signed(3), vec![3], 30));

			assert_eq_uvec!(all_voters(), vec![2, 3, 4]);

			assert_eq!(votes_of(&2), vec![5]);
			assert_eq!(votes_of(&3), vec![3]);
			assert_eq!(votes_of(&4), vec![4]);

			assert_eq!(Elections::candidates(), vec![3, 4, 5]);
			assert_eq!(<Candidates<Test>>::decode_len().unwrap(), 3);

			assert_eq!(Elections::election_rounds(), 0);

			System::set_block_number(5);
			Elections::end_block(System::block_number());

			assert_eq!(Elections::members(), vec![(3, 30), (5, 20)]);
			assert!(Elections::runners_up().is_empty());
			assert_eq_uvec!(all_voters(), vec![2, 3, 4]);
			assert!(Elections::candidates().is_empty());
			assert_eq!(<Candidates<Test>>::decode_len(), None);

			assert_eq!(Elections::election_rounds(), 1);
		});
	}

	#[test]
	fn empty_term() {
		ExtBuilder::default().build_and_execute(|| {
			// no candidates, no nothing.
			System::set_block_number(5);
			Elections::end_block(System::block_number());

			assert_eq!(
				System::events().iter().last().unwrap().event,
				Event::elections_phragmen(RawEvent::EmptyTerm),
			)
		})
	}

	#[test]
	fn all_outgoing() {
		ExtBuilder::default().build_and_execute(|| {
			assert_ok!(submit_candidacy(Origin::signed(5)));
			assert_ok!(submit_candidacy(Origin::signed(4)));

			assert_ok!(vote(Origin::signed(5), vec![5], 50));
			assert_ok!(vote(Origin::signed(4), vec![4], 40));

			System::set_block_number(5);
			Elections::end_block(System::block_number());

			assert_eq!(
				System::events().iter().last().unwrap().event,
				Event::elections_phragmen(RawEvent::NewTerm(vec![(4, 40), (5, 50)])),
			);

			assert_eq!(Elections::members(), vec![(4, 40), (5, 50)]);
			assert_eq!(Elections::runners_up(), vec![]);

			assert_ok!(Elections::remove_voter(Origin::signed(5)));
			assert_ok!(Elections::remove_voter(Origin::signed(4)));

			System::set_block_number(10);
			Elections::end_block(System::block_number());

			assert_eq!(
				System::events().iter().last().unwrap().event,
				Event::elections_phragmen(RawEvent::NewTerm(vec![])),
			);

			// outgoing have lost their bond.
			assert_eq!(balances(&4), (37, 0));
			assert_eq!(balances(&5), (47, 0));
		});
	}

	#[test]
	fn defunct_voter_will_be_counted() {
		ExtBuilder::default().build_and_execute(|| {
			assert_ok!(submit_candidacy(Origin::signed(5)));

			// This guy's vote is pointless for this round.
			assert_ok!(vote(Origin::signed(3), vec![4], 30));
			assert_ok!(vote(Origin::signed(5), vec![5], 50));

			System::set_block_number(5);
			Elections::end_block(System::block_number());

			assert_eq!(Elections::members(), vec![(5, 50)]);
			assert_eq!(Elections::election_rounds(), 1);

			// but now it has a valid target.
			assert_ok!(submit_candidacy(Origin::signed(4)));

			System::set_block_number(10);
			Elections::end_block(System::block_number());

			// candidate 4 is affected by an old vote.
			assert_eq!(Elections::members(), vec![(4, 30), (5, 50)]);
			assert_eq!(Elections::election_rounds(), 2);
			assert_eq_uvec!(all_voters(), vec![3, 5]);
		});
	}

	#[test]
	fn only_desired_seats_are_chosen() {
		ExtBuilder::default().build_and_execute(|| {
			assert_ok!(submit_candidacy(Origin::signed(5)));
			assert_ok!(submit_candidacy(Origin::signed(4)));
			assert_ok!(submit_candidacy(Origin::signed(3)));
			assert_ok!(submit_candidacy(Origin::signed(2)));

			assert_ok!(vote(Origin::signed(2), vec![2], 20));
			assert_ok!(vote(Origin::signed(3), vec![3], 30));
			assert_ok!(vote(Origin::signed(4), vec![4], 40));
			assert_ok!(vote(Origin::signed(5), vec![5], 50));

			System::set_block_number(5);
			Elections::end_block(System::block_number());

			assert_eq!(Elections::election_rounds(), 1);
			assert_eq!(Elections::members_ids(), vec![4, 5]);
		});
	}

	#[test]
	fn phragmen_should_not_self_vote() {
		ExtBuilder::default().build_and_execute(|| {
			assert_ok!(submit_candidacy(Origin::signed(5)));
			assert_ok!(submit_candidacy(Origin::signed(4)));

			System::set_block_number(5);
			Elections::end_block(System::block_number());

			assert!(Elections::candidates().is_empty());
			assert_eq!(Elections::election_rounds(), 1);
			assert!(Elections::members_ids().is_empty());

			assert_eq!(
				System::events().iter().last().unwrap().event,
				Event::elections_phragmen(RawEvent::NewTerm(vec![])),
			)
		});
	}

	#[test]
	fn runners_up_should_be_kept() {
		ExtBuilder::default().desired_runners_up(2).build_and_execute(|| {
			assert_ok!(submit_candidacy(Origin::signed(5)));
			assert_ok!(submit_candidacy(Origin::signed(4)));
			assert_ok!(submit_candidacy(Origin::signed(3)));
			assert_ok!(submit_candidacy(Origin::signed(2)));

			assert_ok!(vote(Origin::signed(2), vec![3], 20));
			assert_ok!(vote(Origin::signed(3), vec![2], 30));
			assert_ok!(vote(Origin::signed(4), vec![5], 40));
			assert_ok!(vote(Origin::signed(5), vec![4], 50));

			System::set_block_number(5);
			Elections::end_block(System::block_number());
			// sorted based on account id.
			assert_eq!(Elections::members_ids(), vec![4, 5]);
			// sorted based on merit (least -> most)
			assert_eq!(Elections::runners_up_ids(), vec![3, 2]);

			// runner ups are still locked.
			assert_eq!(balances(&4), (35, 5));
			assert_eq!(balances(&5), (45, 5));
			assert_eq!(balances(&3), (25, 5));
		});
	}

	#[test]
	fn runners_up_should_be_next_candidates() {
		ExtBuilder::default().desired_runners_up(2).build_and_execute(|| {
			assert_ok!(submit_candidacy(Origin::signed(5)));
			assert_ok!(submit_candidacy(Origin::signed(4)));
			assert_ok!(submit_candidacy(Origin::signed(3)));
			assert_ok!(submit_candidacy(Origin::signed(2)));

			assert_ok!(vote(Origin::signed(2), vec![2], 20));
			assert_ok!(vote(Origin::signed(3), vec![3], 30));
			assert_ok!(vote(Origin::signed(4), vec![4], 40));
			assert_ok!(vote(Origin::signed(5), vec![5], 50));

			System::set_block_number(5);
			Elections::end_block(System::block_number());
			assert_eq!(Elections::members(), vec![(4, 40), (5, 50)]);
			assert_eq!(Elections::runners_up(), vec![(2, 20), (3, 30)]);

			assert_ok!(vote(Origin::signed(5), vec![5], 15));

			System::set_block_number(10);
			Elections::end_block(System::block_number());
			assert_eq!(Elections::members(), vec![(3, 30), (4, 40)]);
			assert_eq!(Elections::runners_up(), vec![(5, 15), (2, 20)]);
		});
	}

	#[test]
	fn runners_up_lose_bond_once_outgoing() {
		ExtBuilder::default().desired_runners_up(1).build_and_execute(|| {
			assert_ok!(submit_candidacy(Origin::signed(5)));
			assert_ok!(submit_candidacy(Origin::signed(4)));
			assert_ok!(submit_candidacy(Origin::signed(2)));

			assert_ok!(vote(Origin::signed(2), vec![2], 20));
			assert_ok!(vote(Origin::signed(4), vec![4], 40));
			assert_ok!(vote(Origin::signed(5), vec![5], 50));

			System::set_block_number(5);
			Elections::end_block(System::block_number());
			assert_eq!(Elections::members_ids(), vec![4, 5]);
			assert_eq!(Elections::runners_up_ids(), vec![2]);
			assert_eq!(balances(&2), (15, 5));

			assert_ok!(submit_candidacy(Origin::signed(3)));
			assert_ok!(vote(Origin::signed(3), vec![3], 30));

			System::set_block_number(10);
			Elections::end_block(System::block_number());

			assert_eq!(Elections::runners_up_ids(), vec![3]);
			assert_eq!(balances(&2), (15, 2));
		});
	}

	#[test]
	fn members_lose_bond_once_outgoing() {
		ExtBuilder::default().build_and_execute(|| {
			assert_eq!(balances(&5), (50, 0));

			assert_ok!(submit_candidacy(Origin::signed(5)));
			assert_eq!(balances(&5), (47, 3));

			assert_ok!(vote(Origin::signed(5), vec![5], 50));
			assert_eq!(balances(&5), (45, 5));

			System::set_block_number(5);
			Elections::end_block(System::block_number());
			assert_eq!(Elections::members_ids(), vec![5]);

			assert_ok!(Elections::remove_voter(Origin::signed(5)));
			assert_eq!(balances(&5), (47, 3));

			System::set_block_number(10);
			Elections::end_block(System::block_number());
			assert!(Elections::members_ids().is_empty());

			assert_eq!(balances(&5), (47, 0));
		});
	}

	#[test]
	fn losers_will_lose_the_bond() {
		ExtBuilder::default().build_and_execute(|| {
			assert_ok!(submit_candidacy(Origin::signed(5)));
			assert_ok!(submit_candidacy(Origin::signed(3)));

			assert_ok!(vote(Origin::signed(4), vec![5], 40));

			assert_eq!(balances(&5), (47, 3));
			assert_eq!(balances(&3), (27, 3));

			System::set_block_number(5);
			Elections::end_block(System::block_number());

			assert_eq!(Elections::members_ids(), vec![5]);

			// winner
			assert_eq!(balances(&5), (47, 3));
			// loser
			assert_eq!(balances(&3), (27, 0));
		});
	}

	#[test]
	fn current_members_are_always_next_candidate() {
		ExtBuilder::default().build_and_execute(|| {
			assert_ok!(submit_candidacy(Origin::signed(5)));
			assert_ok!(submit_candidacy(Origin::signed(4)));

			assert_ok!(vote(Origin::signed(4), vec![4], 40));
			assert_ok!(vote(Origin::signed(5), vec![5], 50));

			System::set_block_number(5);
			Elections::end_block(System::block_number());

			assert_eq!(Elections::members_ids(), vec![4, 5]);
			assert_eq!(Elections::election_rounds(), 1);

			assert_ok!(submit_candidacy(Origin::signed(2)));
			assert_ok!(vote(Origin::signed(2), vec![2], 20));

			assert_ok!(submit_candidacy(Origin::signed(3)));
			assert_ok!(vote(Origin::signed(3), vec![3], 30));

			assert_ok!(Elections::remove_voter(Origin::signed(4)));

			// 5 will persist as candidates despite not being in the list.
			assert_eq!(Elections::candidates(), vec![2, 3]);

			System::set_block_number(10);
			Elections::end_block(System::block_number());

			// 4 removed; 5 and 3 are the new best.
			assert_eq!(Elections::members_ids(), vec![3, 5]);
		});
	}

	#[test]
	fn election_state_is_uninterrupted() {
		// what I mean by uninterrupted:
		// given no input or stimulants the same members are re-elected.
		ExtBuilder::default().desired_runners_up(2).build_and_execute(|| {
			assert_ok!(submit_candidacy(Origin::signed(5)));
			assert_ok!(submit_candidacy(Origin::signed(4)));
			assert_ok!(submit_candidacy(Origin::signed(3)));
			assert_ok!(submit_candidacy(Origin::signed(2)));

			assert_ok!(vote(Origin::signed(5), vec![5], 50));
			assert_ok!(vote(Origin::signed(4), vec![4], 40));
			assert_ok!(vote(Origin::signed(3), vec![3], 30));
			assert_ok!(vote(Origin::signed(2), vec![2], 20));

			let check_at_block = |b: u32| {
				System::set_block_number(b.into());
				Elections::end_block(System::block_number());
				// we keep re-electing the same folks.
				assert_eq!(Elections::members(), vec![(4, 40), (5, 50)]);
				assert_eq!(Elections::runners_up(), vec![(2, 20), (3, 30)]);
				// no new candidates but old members and runners-up are always added.
				assert!(Elections::candidates().is_empty());
				assert_eq!(Elections::election_rounds(), b / 5);
				assert_eq_uvec!(all_voters(), vec![2, 3, 4, 5]);
			};

			// this state will always persist when no further input is given.
			check_at_block(5);
			check_at_block(10);
			check_at_block(15);
			check_at_block(20);
		});
	}

	#[test]
	fn remove_members_triggers_election() {
		ExtBuilder::default().build_and_execute(|| {
			assert_ok!(submit_candidacy(Origin::signed(5)));
			assert_ok!(submit_candidacy(Origin::signed(4)));

			assert_ok!(vote(Origin::signed(4), vec![4], 40));
			assert_ok!(vote(Origin::signed(5), vec![5], 50));

			System::set_block_number(5);
			Elections::end_block(System::block_number());
			assert_eq!(Elections::members_ids(), vec![4, 5]);
			assert_eq!(Elections::election_rounds(), 1);

			// a new candidate
			assert_ok!(submit_candidacy(Origin::signed(3)));
			assert_ok!(vote(Origin::signed(3), vec![3], 30));

			assert_ok!(Elections::remove_member(Origin::root(), 4, false));

			assert_eq!(balances(&4), (35, 2)); // slashed
			assert_eq!(Elections::election_rounds(), 2); // new election round
			assert_eq!(Elections::members_ids(), vec![3, 5]); // new members
		});
	}

	#[test]
	fn remove_member_should_indicate_replacement() {
		ExtBuilder::default().build_and_execute(|| {
			assert_ok!(submit_candidacy(Origin::signed(5)));
			assert_ok!(submit_candidacy(Origin::signed(4)));

			assert_ok!(vote(Origin::signed(4), vec![4], 40));
			assert_ok!(vote(Origin::signed(5), vec![5], 50));

			System::set_block_number(5);
			Elections::end_block(System::block_number());
			assert_eq!(Elections::members_ids(), vec![4, 5]);

			// no replacement yet.
			assert_err_with_weight!(
				Elections::remove_member(Origin::root(), 4, true),
				Error::<Test>::InvalidReplacement,
				Some(33489000), // only thing that matters for now is that it is NOT the full block.
			);
		});

		ExtBuilder::default().desired_runners_up(1).build_and_execute(|| {
			assert_ok!(submit_candidacy(Origin::signed(5)));
			assert_ok!(submit_candidacy(Origin::signed(4)));
			assert_ok!(submit_candidacy(Origin::signed(3)));

			assert_ok!(vote(Origin::signed(3), vec![3], 30));
			assert_ok!(vote(Origin::signed(4), vec![4], 40));
			assert_ok!(vote(Origin::signed(5), vec![5], 50));

			System::set_block_number(5);
			Elections::end_block(System::block_number());
			assert_eq!(Elections::members_ids(), vec![4, 5]);
			assert_eq!(Elections::runners_up_ids(), vec![3]);

			// there is a replacement! and this one needs a weight refund.
			assert_err_with_weight!(
				Elections::remove_member(Origin::root(), 4, false),
				Error::<Test>::InvalidReplacement,
				Some(33489000) // only thing that matters for now is that it is NOT the full block.
			);
		});
	}

	#[test]
	fn seats_should_be_released_when_no_vote() {
		ExtBuilder::default().build_and_execute(|| {
			assert_ok!(submit_candidacy(Origin::signed(5)));
			assert_ok!(submit_candidacy(Origin::signed(4)));
			assert_ok!(submit_candidacy(Origin::signed(3)));

			assert_ok!(vote(Origin::signed(2), vec![3], 20));
			assert_ok!(vote(Origin::signed(3), vec![3], 30));
			assert_ok!(vote(Origin::signed(4), vec![4], 40));
			assert_ok!(vote(Origin::signed(5), vec![5], 50));

			assert_eq!(<Candidates<Test>>::decode_len().unwrap(), 3);

			assert_eq!(Elections::election_rounds(), 0);

			System::set_block_number(5);
			Elections::end_block(System::block_number());
			assert_eq!(Elections::members_ids(), vec![3, 5]);
			assert_eq!(Elections::election_rounds(), 1);

			assert_ok!(Elections::remove_voter(Origin::signed(2)));
			assert_ok!(Elections::remove_voter(Origin::signed(3)));
			assert_ok!(Elections::remove_voter(Origin::signed(4)));
			assert_ok!(Elections::remove_voter(Origin::signed(5)));

			// meanwhile, no one cares to become a candidate again.
			System::set_block_number(10);
			Elections::end_block(System::block_number());
			assert!(Elections::members_ids().is_empty());
			assert_eq!(Elections::election_rounds(), 2);
		});
	}

	#[test]
	fn incoming_outgoing_are_reported() {
		ExtBuilder::default().build_and_execute(|| {
			assert_ok!(submit_candidacy(Origin::signed(4)));
			assert_ok!(submit_candidacy(Origin::signed(5)));

			assert_ok!(vote(Origin::signed(4), vec![4], 40));
			assert_ok!(vote(Origin::signed(5), vec![5], 50));

			System::set_block_number(5);
			Elections::end_block(System::block_number());
			assert_eq!(Elections::members_ids(), vec![4, 5]);

			assert_ok!(submit_candidacy(Origin::signed(1)));
			assert_ok!(submit_candidacy(Origin::signed(2)));
			assert_ok!(submit_candidacy(Origin::signed(3)));

			// 5 will change their vote and becomes an `outgoing`
			assert_ok!(vote(Origin::signed(5), vec![4], 8));
			// 4 will stay in the set
			assert_ok!(vote(Origin::signed(4), vec![4], 40));
			// 3 will become a winner
			assert_ok!(vote(Origin::signed(3), vec![3], 30));
			// these two are losers.
			assert_ok!(vote(Origin::signed(2), vec![2], 20));
			assert_ok!(vote(Origin::signed(1), vec![1], 10));

			System::set_block_number(10);
			Elections::end_block(System::block_number());

			// 3, 4 are new members, must still be bonded, nothing slashed.
			assert_eq!(Elections::members(), vec![(3, 30), (4, 48)]);
			assert_eq!(balances(&3), (25, 5));
			assert_eq!(balances(&4), (35, 5));

			// 1 is a loser, slashed by 3.
			assert_eq!(balances(&1), (5, 2));

			// 5 is an outgoing loser. will also get slashed.
			assert_eq!(balances(&5), (45, 2));

			assert!(System::events().iter().any(|event| {
				event.event == Event::elections_phragmen(RawEvent::NewTerm(vec![(4, 40), (5, 50)]))
			}));
		})
	}

	#[test]
	fn invalid_votes_are_moot() {
		ExtBuilder::default().build_and_execute(|| {
			assert_ok!(submit_candidacy(Origin::signed(4)));
			assert_ok!(submit_candidacy(Origin::signed(3)));

			assert_ok!(vote(Origin::signed(3), vec![3], 30));
			assert_ok!(vote(Origin::signed(4), vec![4], 40));
			assert_ok!(vote(Origin::signed(5), vec![10], 50));

			System::set_block_number(5);
			Elections::end_block(System::block_number());

			assert_eq_uvec!(Elections::members_ids(), vec![3, 4]);
			assert_eq!(Elections::election_rounds(), 1);
		});
	}

	#[test]
	fn members_are_sorted_based_on_id_runners_on_merit() {
		ExtBuilder::default().desired_runners_up(2).build_and_execute(|| {
			assert_ok!(submit_candidacy(Origin::signed(5)));
			assert_ok!(submit_candidacy(Origin::signed(4)));
			assert_ok!(submit_candidacy(Origin::signed(3)));
			assert_ok!(submit_candidacy(Origin::signed(2)));

			assert_ok!(vote(Origin::signed(2), vec![3], 20));
			assert_ok!(vote(Origin::signed(3), vec![2], 30));
			assert_ok!(vote(Origin::signed(4), vec![5], 40));
			assert_ok!(vote(Origin::signed(5), vec![4], 50));

			System::set_block_number(5);
			Elections::end_block(System::block_number());
			// id: low -> high.
			assert_eq!(Elections::members(), vec![(4, 50), (5, 40)]);
			// merit: low -> high.
			assert_eq!(Elections::runners_up(), vec![(3, 20), (2, 30)]);
		});
	}

	#[test]
	fn candidates_are_sorted() {
		ExtBuilder::default().build_and_execute(|| {
			assert_ok!(submit_candidacy(Origin::signed(5)));
			assert_ok!(submit_candidacy(Origin::signed(3)));

			assert_eq!(Elections::candidates(), vec![3, 5]);

			assert_ok!(submit_candidacy(Origin::signed(2)));
			assert_ok!(submit_candidacy(Origin::signed(4)));
			assert_ok!(Elections::renounce_candidacy(Origin::signed(3), Renouncing::Candidate(4)));

			assert_eq!(Elections::candidates(), vec![2, 4, 5]);
		})
	}

	#[test]
	fn runner_up_replacement_maintains_members_order() {
		ExtBuilder::default().desired_runners_up(2).build_and_execute(|| {
			assert_ok!(submit_candidacy(Origin::signed(5)));
			assert_ok!(submit_candidacy(Origin::signed(4)));
			assert_ok!(submit_candidacy(Origin::signed(2)));

			assert_ok!(vote(Origin::signed(2), vec![5], 20));
			assert_ok!(vote(Origin::signed(4), vec![4], 40));
			assert_ok!(vote(Origin::signed(5), vec![2], 50));

			System::set_block_number(5);
			Elections::end_block(System::block_number());

			assert_eq!(Elections::members_ids(), vec![2, 4]);
			assert_ok!(Elections::remove_member(Origin::root(), 2, true));
			assert_eq!(Elections::members_ids(), vec![4, 5]);
		});
	}

	#[test]
	fn can_renounce_candidacy_member_with_runners_bond_is_refunded() {
		ExtBuilder::default().desired_runners_up(2).build_and_execute(|| {
			assert_ok!(submit_candidacy(Origin::signed(5)));
			assert_ok!(submit_candidacy(Origin::signed(4)));
			assert_ok!(submit_candidacy(Origin::signed(3)));
			assert_ok!(submit_candidacy(Origin::signed(2)));

			assert_ok!(vote(Origin::signed(5), vec![5], 50));
			assert_ok!(vote(Origin::signed(4), vec![4], 40));
			assert_ok!(vote(Origin::signed(3), vec![3], 30));
			assert_ok!(vote(Origin::signed(2), vec![2], 20));

			System::set_block_number(5);
			Elections::end_block(System::block_number());

			assert_eq!(Elections::members_ids(), vec![4, 5]);
			assert_eq!(Elections::runners_up_ids(), vec![2, 3]);

			assert_ok!(Elections::renounce_candidacy(Origin::signed(4), Renouncing::Member));
			assert_eq!(balances(&4), (38, 2)); // 2 is voting bond.

			assert_eq!(Elections::members_ids(), vec![3, 5]);
			assert_eq!(Elections::runners_up_ids(), vec![2]);
		})
	}

	#[test]
	fn can_renounce_candidacy_member_without_runners_bond_is_refunded() {
		ExtBuilder::default().desired_runners_up(2).build_and_execute(|| {
			assert_ok!(submit_candidacy(Origin::signed(5)));
			assert_ok!(submit_candidacy(Origin::signed(4)));

			assert_ok!(vote(Origin::signed(5), vec![5], 50));
			assert_ok!(vote(Origin::signed(4), vec![4], 40));

			System::set_block_number(5);
			Elections::end_block(System::block_number());

			assert_eq!(Elections::members_ids(), vec![4, 5]);
			assert!(Elections::runners_up_ids().is_empty());

			assert_ok!(Elections::renounce_candidacy(Origin::signed(4), Renouncing::Member));
			assert_eq!(balances(&4), (38, 2)); // 2 is voting bond.

			// no replacement
			assert_eq!(Elections::members_ids(), vec![5]);
			assert!(Elections::runners_up_ids().is_empty());
		})
	}

	#[test]
	fn can_renounce_candidacy_runner() {
		ExtBuilder::default().desired_runners_up(2).build_and_execute(|| {
			assert_ok!(submit_candidacy(Origin::signed(5)));
			assert_ok!(submit_candidacy(Origin::signed(4)));
			assert_ok!(submit_candidacy(Origin::signed(3)));
			assert_ok!(submit_candidacy(Origin::signed(2)));

			assert_ok!(vote(Origin::signed(5), vec![4], 50));
			assert_ok!(vote(Origin::signed(4), vec![5], 40));
			assert_ok!(vote(Origin::signed(3), vec![3], 30));
			assert_ok!(vote(Origin::signed(2), vec![2], 20));

			System::set_block_number(5);
			Elections::end_block(System::block_number());

			assert_eq!(Elections::members_ids(), vec![4, 5]);
			assert_eq!(Elections::runners_up_ids(), vec![2, 3]);

			assert_ok!(Elections::renounce_candidacy(Origin::signed(3), Renouncing::RunnerUp));
			assert_eq!(balances(&3), (28, 2)); // 2 is voting bond.

			assert_eq!(Elections::members_ids(), vec![4, 5]);
			assert_eq!(Elections::runners_up_ids(), vec![2]);
		})
	}

	#[test]
	fn runner_up_replacement_works_when_out_of_order() {
		ExtBuilder::default().desired_runners_up(2).build_and_execute(|| {
			assert_ok!(submit_candidacy(Origin::signed(5)));
			assert_ok!(submit_candidacy(Origin::signed(4)));
			assert_ok!(submit_candidacy(Origin::signed(3)));
			assert_ok!(submit_candidacy(Origin::signed(2)));

			assert_ok!(vote(Origin::signed(2), vec![5], 20));
			assert_ok!(vote(Origin::signed(3), vec![3], 30));
			assert_ok!(vote(Origin::signed(4), vec![4], 40));
			assert_ok!(vote(Origin::signed(5), vec![2], 50));

			System::set_block_number(5);
			Elections::end_block(System::block_number());

			assert_eq!(Elections::members_ids(), vec![2, 4]);
			assert_eq!(Elections::runners_up_ids(), vec![5, 3]);
			assert_ok!(Elections::renounce_candidacy(Origin::signed(3), Renouncing::RunnerUp));
			assert_eq!(Elections::members_ids(), vec![2, 4]);
			assert_eq!(Elections::runners_up_ids(), vec![5]);
		});
	}

	#[test]
	fn can_renounce_candidacy_candidate() {
		ExtBuilder::default().build_and_execute(|| {
			assert_ok!(submit_candidacy(Origin::signed(5)));
			assert_eq!(balances(&5), (47, 3));
			assert_eq!(Elections::candidates(), vec![5]);

			assert_ok!(Elections::renounce_candidacy(Origin::signed(5), Renouncing::Candidate(1)));
			assert_eq!(balances(&5), (50, 0));
			assert!(Elections::candidates().is_empty());
		})
	}

	#[test]
	fn wrong_renounce_candidacy_should_fail() {
		ExtBuilder::default().build_and_execute(|| {
			assert_noop!(
				Elections::renounce_candidacy(Origin::signed(5), Renouncing::Candidate(0)),
				Error::<Test>::InvalidRenouncing,
			);
			assert_noop!(
				Elections::renounce_candidacy(Origin::signed(5), Renouncing::Member),
				Error::<Test>::NotMember,
			);
			assert_noop!(
				Elections::renounce_candidacy(Origin::signed(5), Renouncing::RunnerUp),
				Error::<Test>::InvalidRenouncing,
			);
		})
	}

	#[test]
	fn non_member_renounce_member_should_fail() {
		ExtBuilder::default().desired_runners_up(1).build_and_execute(|| {
			assert_ok!(submit_candidacy(Origin::signed(5)));
			assert_ok!(submit_candidacy(Origin::signed(4)));
			assert_ok!(submit_candidacy(Origin::signed(3)));

			assert_ok!(vote(Origin::signed(5), vec![5], 50));
			assert_ok!(vote(Origin::signed(4), vec![4], 40));
			assert_ok!(vote(Origin::signed(3), vec![3], 30));

			System::set_block_number(5);
			Elections::end_block(System::block_number());

			assert_eq!(Elections::members_ids(), vec![4, 5]);
			assert_eq!(Elections::runners_up_ids(), vec![3]);

			assert_noop!(
				Elections::renounce_candidacy(Origin::signed(3), Renouncing::Member),
				Error::<Test>::NotMember,
			);
		})
	}

	#[test]
	fn non_runner_up_renounce_runner_up_should_fail() {
		ExtBuilder::default().desired_runners_up(1).build_and_execute(|| {
			assert_ok!(submit_candidacy(Origin::signed(5)));
			assert_ok!(submit_candidacy(Origin::signed(4)));
			assert_ok!(submit_candidacy(Origin::signed(3)));

			assert_ok!(vote(Origin::signed(5), vec![5], 50));
			assert_ok!(vote(Origin::signed(4), vec![4], 40));
			assert_ok!(vote(Origin::signed(3), vec![3], 30));

			System::set_block_number(5);
			Elections::end_block(System::block_number());

			assert_eq!(Elections::members_ids(), vec![4, 5]);
			assert_eq!(Elections::runners_up_ids(), vec![3]);

			assert_noop!(
				Elections::renounce_candidacy(Origin::signed(4), Renouncing::RunnerUp),
				Error::<Test>::InvalidRenouncing,
			);
		})
	}

	#[test]
	fn wrong_candidate_count_renounce_should_fail() {
		ExtBuilder::default().build_and_execute(|| {
			assert_ok!(submit_candidacy(Origin::signed(5)));
			assert_ok!(submit_candidacy(Origin::signed(4)));
			assert_ok!(submit_candidacy(Origin::signed(3)));

			assert_noop!(
				Elections::renounce_candidacy(Origin::signed(4), Renouncing::Candidate(2)),
				Error::<Test>::InvalidRenouncing,
			);

			assert_ok!(Elections::renounce_candidacy(Origin::signed(4), Renouncing::Candidate(3)));
		})
	}

	#[test]
	fn renounce_candidacy_count_can_overestimate() {
		ExtBuilder::default().build_and_execute(|| {
			assert_ok!(submit_candidacy(Origin::signed(5)));
			assert_ok!(submit_candidacy(Origin::signed(4)));
			assert_ok!(submit_candidacy(Origin::signed(3)));
			// while we have only 3 candidates.
			assert_ok!(Elections::renounce_candidacy(Origin::signed(4), Renouncing::Candidate(4)));
		})
	}

	#[test]
	fn behavior_with_dupe_candidate() {
		ExtBuilder::default().desired_runners_up(2).build_and_execute(|| {
			<Candidates<Test>>::put(vec![1, 1, 2, 3, 4]);

			assert_ok!(vote(Origin::signed(5), vec![1], 50));
			assert_ok!(vote(Origin::signed(4), vec![4], 40));
			assert_ok!(vote(Origin::signed(3), vec![3], 30));
			assert_ok!(vote(Origin::signed(2), vec![2], 20));

			System::set_block_number(5);
			Elections::end_block(System::block_number());

			assert_eq!(Elections::members_ids(), vec![1, 4]);
			assert_eq!(Elections::runners_up_ids(), vec![2, 3]);
			assert!(Elections::candidates().is_empty());
		})
	}

	#[test]
	fn unsorted_runners_up_are_detected() {
		ExtBuilder::default().desired_runners_up(2).desired_members(1).build_and_execute(|| {
			assert_ok!(submit_candidacy(Origin::signed(5)));
			assert_ok!(submit_candidacy(Origin::signed(4)));
			assert_ok!(submit_candidacy(Origin::signed(3)));


			assert_ok!(vote(Origin::signed(5), vec![5], 50));
			assert_ok!(vote(Origin::signed(4), vec![4], 5));
			assert_ok!(vote(Origin::signed(3), vec![3], 15));

			System::set_block_number(5);
			Elections::end_block(System::block_number());

			assert_eq!(Elections::members_ids(), vec![5]);
			assert_eq!(Elections::runners_up_ids(), vec![4, 3]);

			assert_ok!(submit_candidacy(Origin::signed(2)));
			assert_ok!(vote(Origin::signed(2), vec![2], 10));

			System::set_block_number(10);
			Elections::end_block(System::block_number());

			assert_eq!(Elections::members_ids(), vec![5]);
			assert_eq!(Elections::runners_up_ids(), vec![2, 3]);

			// 4 is outgoing runner-up. Slash candidacy bond.
			assert_eq!(balances(&4), (35, 2));
			// 3 stays.
			assert_eq!(balances(&3), (25, 5));
		})
	}

	#[test]
	fn member_to_runner_up_wont_slash() {
		ExtBuilder::default().desired_runners_up(2).desired_members(1).build_and_execute(|| {
			assert_ok!(submit_candidacy(Origin::signed(4)));
			assert_ok!(submit_candidacy(Origin::signed(3)));
			assert_ok!(submit_candidacy(Origin::signed(2)));


			assert_ok!(vote(Origin::signed(4), vec![4], 40));
			assert_ok!(vote(Origin::signed(3), vec![3], 30));
			assert_ok!(vote(Origin::signed(2), vec![2], 20));

			System::set_block_number(5);
			Elections::end_block(System::block_number());

			assert_eq!(Elections::members_ids(), vec![4]);
			assert_eq!(Elections::runners_up_ids(), vec![2, 3]);

			assert_eq!(balances(&4), (35, 5));
			assert_eq!(balances(&3), (25, 5));
			assert_eq!(balances(&2), (15, 5));

			// this guy will shift everyone down.
			assert_ok!(submit_candidacy(Origin::signed(5)));
			assert_ok!(vote(Origin::signed(5), vec![5], 50));

			System::set_block_number(10);
			Elections::end_block(System::block_number());

			assert_eq!(Elections::members_ids(), vec![5]);
			assert_eq!(Elections::runners_up_ids(), vec![3, 4]);

			// 4 went from member to runner-up -- don't slash.
			assert_eq!(balances(&4), (35, 5));
			// 3 stayed runner-up -- don't slash.
			assert_eq!(balances(&3), (25, 5));
			// 2 was removed -- slash.
			assert_eq!(balances(&2), (15, 2));
		});
	}

	#[test]
	fn runner_up_to_member_wont_slash() {
		ExtBuilder::default().desired_runners_up(2).desired_members(1).build_and_execute(|| {
			assert_ok!(submit_candidacy(Origin::signed(4)));
			assert_ok!(submit_candidacy(Origin::signed(3)));
			assert_ok!(submit_candidacy(Origin::signed(2)));


			assert_ok!(vote(Origin::signed(4), vec![4], 40));
			assert_ok!(vote(Origin::signed(3), vec![3], 30));
			assert_ok!(vote(Origin::signed(2), vec![2], 20));

			System::set_block_number(5);
			Elections::end_block(System::block_number());

			assert_eq!(Elections::members_ids(), vec![4]);
			assert_eq!(Elections::runners_up_ids(), vec![2, 3]);

			assert_eq!(balances(&4), (35, 5));
			assert_eq!(balances(&3), (25, 5));
			assert_eq!(balances(&2), (15, 5));

			// swap some votes.
			assert_ok!(vote(Origin::signed(4), vec![2], 40));
			assert_ok!(vote(Origin::signed(2), vec![4], 20));

			System::set_block_number(10);
			Elections::end_block(System::block_number());

			assert_eq!(Elections::members_ids(), vec![2]);
			assert_eq!(Elections::runners_up_ids(), vec![4, 3]);

			// 2 went from runner to member, don't slash
			assert_eq!(balances(&2), (15, 5));
			// 4 went from member to runner, don't slash
			assert_eq!(balances(&4), (35, 5));
			// 3 stayed the same
			assert_eq!(balances(&3), (25, 5));
		});
	}
}<|MERGE_RESOLUTION|>--- conflicted
+++ resolved
@@ -1058,14 +1058,7 @@
 #[cfg(test)]
 mod tests {
 	use super::*;
-<<<<<<< HEAD
-	use std::cell::RefCell;
 	use frame_support::{assert_ok, assert_noop, assert_err_with_weight, parameter_types};
-=======
-	use frame_support::{assert_ok, assert_noop, assert_err_with_weight, parameter_types,
-		weights::Weight,
-	};
->>>>>>> 1ec8a7f5
 	use substrate_test_utils::assert_eq_uvec;
 	use sp_core::H256;
 	use sp_runtime::{
