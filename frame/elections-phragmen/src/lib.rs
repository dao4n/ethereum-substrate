--- conflicted
+++ resolved
@@ -1279,52 +1279,6 @@
 		type WeightInfo = ();
 	}
 
-<<<<<<< HEAD
-	thread_local! {
-		static VOTING_BOND_BASE: RefCell<u64> = RefCell::new(2);
-		static VOTING_BOND_FACTOR: RefCell<u64> = RefCell::new(0);
-		static DESIRED_MEMBERS: RefCell<u32> = RefCell::new(2);
-		static DESIRED_RUNNERS_UP: RefCell<u32> = RefCell::new(0);
-		static TERM_DURATION: RefCell<u64> = RefCell::new(5);
-		static CANDIDACY_BOND: RefCell<u64> = RefCell::new(3);
-	}
-
-	pub struct CandidacyBond;
-	impl Get<u64> for CandidacyBond {
-		fn get() -> u64 {
-			CANDIDACY_BOND.with(|v| *v.borrow())
-		}
-	}
-
-	pub struct VotingBondBase;
-	impl Get<u64> for VotingBondBase {
-		fn get() -> u64 { VOTING_BOND_BASE.with(|v| *v.borrow()) }
-	}
-
-	pub struct VotingBondFactor;
-	impl Get<u64> for VotingBondFactor {
-		fn get() -> u64 { VOTING_BOND_FACTOR.with(|v| *v.borrow()) }
-	}
-
-	pub struct DesiredMembers;
-	impl Get<u32> for DesiredMembers {
-		fn get() -> u32 { DESIRED_MEMBERS.with(|v| *v.borrow()) }
-	}
-
-	pub struct DesiredRunnersUp;
-	impl Get<u32> for DesiredRunnersUp {
-		fn get() -> u32 { DESIRED_RUNNERS_UP.with(|v| *v.borrow()) }
-	}
-
-	pub struct TermDuration;
-	impl Get<u64> for TermDuration {
-		fn get() -> u64 { TERM_DURATION.with(|v| *v.borrow()) }
-	}
-
-	thread_local! {
-		pub static MEMBERS: RefCell<Vec<u64>> = RefCell::new(vec![]);
-		pub static PRIME: RefCell<Option<u64>> = RefCell::new(None);
-=======
 	parameter_types! {
 		pub const CandidacyBond: u64 = 3;
 	}
@@ -1336,7 +1290,6 @@
 		pub static TermDuration: u64 = 5;
 		pub static Members: Vec<u64> = vec![];
 		pub static Prime: Option<u64> = None;
->>>>>>> 1ec8a7f5
 	}
 
 	pub struct TestChangeMembers;
