--- conflicted
+++ resolved
@@ -408,13 +408,8 @@
 		build(|config: &GenesisConfig<T, I>| {
 			for (_, balance) in &config.balances {
 				assert!(
-<<<<<<< HEAD
-					*balance >= <T as Trait<I>>::ExistentialDeposit::get(),
+					*balance >= <T as Config<I>>::ExistentialDeposit::get(),
 					"the balance of any account should always be at least the existential deposit.",
-=======
-					*balance >= <T as Config<I>>::ExistentialDeposit::get(),
-					"the balance of any account should always be more than existential deposit.",
->>>>>>> a364e27d
 				)
 			}
 			for &(ref who, free) in config.balances.iter() {
