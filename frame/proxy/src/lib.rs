--- conflicted
+++ resolved
@@ -226,25 +226,6 @@
 		/// `AnnouncementDepositFactor` metadata shadow.
 		const AnnouncementDepositFactor: BalanceOf<T> = T::AnnouncementDepositFactor::get();
 
-<<<<<<< HEAD
-		fn on_runtime_upgrade() -> Weight {
-			Proxies::<T>::translate::<(Vec<(T::AccountId, T::ProxyType)>, BalanceOf<T>), _>(
-				|_, (targets, deposit)| Some((
-					targets.into_iter()
-						.map(|(a, t)| ProxyDefinition {
-							delegate: a,
-							proxy_type: t,
-							delay: Zero::zero(),
-						})
-						.collect::<Vec<_>>(),
-					deposit,
-				))
-			);
-			T::block_weights().max_block
-		}
-
-=======
->>>>>>> 596f377d
 		/// Dispatch the given `call` from an account that the sender is authorised for through
 		/// `add_proxy`.
 		///
