--- conflicted
+++ resolved
@@ -242,7 +242,6 @@
 	}
 }
 
-<<<<<<< HEAD
 impl DispatchClass {
 	/// Returns an array containing all dispatch classes.
 	pub fn all() -> &'static [DispatchClass] {
@@ -274,7 +273,8 @@
 impl<'a> OneOrMany<DispatchClass> for &'a [DispatchClass] {
     type Iter = sp_std::iter::Cloned<sp_std::slice::Iter<'a, DispatchClass>>;
     fn into_iter(self) -> Self::Iter { self.iter().cloned() }
-=======
+}
+
 /// Primitives related to priority management of Frame.
 pub mod priority {
 	/// The starting point of all Operational transactions. 3/4 of u64::max_value().
@@ -297,7 +297,6 @@
 			}
 		}
 	}
->>>>>>> f778556b
 }
 
 /// A bundle of static information collected from the `#[weight = $x]` attributes.
