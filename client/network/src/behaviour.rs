--- conflicted
+++ resolved
@@ -54,13 +54,10 @@
 	peer_info: peer_info::PeerInfoBehaviour,
 	/// Discovers nodes of the network.
 	discovery: DiscoveryBehaviour,
-<<<<<<< HEAD
 	/// Exchanges blocks of data with other nodes.
 	pub(crate) bitswap: libp2p_bitswap::Bitswap,
-=======
 	/// Generic request-reponse protocols.
 	request_responses: request_responses::RequestResponsesBehaviour,
->>>>>>> 3e5321a5
 	/// Block request handling.
 	block_requests: block_requests::BlockRequests<B>,
 	/// Finality proof request handling.
@@ -186,9 +183,9 @@
 #[derive(Clone, Debug)]
 pub enum BitswapEvent {
 	/// A block was received.
-	ReceivedBlock(PeerId, cid::Cid, Box<[u8]>),
+	ReceivedBlock(PeerId, tiny_cid::Cid, Box<[u8]>),
 	/// A WANT request was received.
-	ReceivedWant(PeerId, cid::Cid, i32),
+	ReceivedWant(PeerId, tiny_cid::Cid, i32),
 }
 
 impl<B: BlockT, H: ExHashT> Behaviour<B, H> {
